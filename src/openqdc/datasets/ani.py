import os
from os.path import join as p_join

from numpy import array, float32

from openqdc.datasets.base import BaseDataset, read_qc_archive_h5
from openqdc.utils.constants import NOT_DEFINED
from openqdc.utils.io import get_local_cache


class ANI1(BaseDataset):
    """
    The ANI-1 dataset is a collection of 22 x 10^6 structural conformations from 57,000 distinct small
    organic molecules with energy labels calculated using DFT. The molecules
    contain 4 distinct atoms, C, N, O and H.

    Usage
    ```python
    from openqdc.datasets import ANI1
    dataset = ANI1()
    ```

    References:
    - ANI-1: https://www.nature.com/articles/sdata2017193
    - Github: https://github.com/aiqm/ANI1x_datasets
    """

    __name__ = "ani1"

    __energy_methods__ = [
        "wb97x/6-31g(d)",
    ]

    energy_target_names = [
        "ωB97x:6-31G(d) Energy",
    ]
    __energy_unit__ = "hartree"
    __distance_unit__ = "bohr"
    __forces_unit__ = "hartree/bohr"
    __average_nb_atoms__ = 15.91676229984414

    @property
    def root(self):
        return p_join(get_local_cache(), "ani")

    def __smiles_converter__(self, x):
        """util function to convert string to smiles: useful if the smiles is
        encoded in a different format than its display format
        """
        return "-".join(x.decode("ascii").split("-")[:-1])

    @property
    def preprocess_path(self):
        path = p_join(self.root, "preprocessed", self.__name__)
        os.makedirs(path, exist_ok=True)
        return path

    def read_raw_entries(self):
        raw_path = p_join(self.root, f"{self.__name__}.h5")
        samples = read_qc_archive_h5(raw_path, self.__name__, self.energy_target_names, self.force_target_names)
        return samples

    @property
    def _stats(self):
        return {
            "formation": {
                "energy": {
                    "mean": self.convert_energy(array([-2.37376472])),
                    "std": self.convert_energy(array([0.50266975])),
                },
                "forces": NOT_DEFINED,
            },
            "total": {
                "energy": {
                    "mean": self.convert_energy(array([-333.67322], dtype=float32)),
                    "std": self.convert_energy(array([61.21667], dtype=float32)),
                },
                "forces": NOT_DEFINED,
            },
        }


class ANI1CCX(ANI1):
    """
    ANI1-CCX is a dataset of 500k conformers subsampled from the 5.5M conformers of ANI-1X dataset. The selected
    conformations are then labelled using a high accuracy CCSD(T)*/CBS method.

    Usage
    ```python
    from openqdc.datasets import ANI1CCX
    dataset = ANI1CCX()
    ```

    References:
    - ANI-1ccx: https://doi.org/10.1038/s41467-019-10827-4
    - Github: https://github.com/aiqm/ANI1x_datasets
    """

    __name__ = "ani1ccx"
    __energy_unit__ = "hartree"
    __distance_unit__ = "ang"
    __forces_unit__ = "hartree/ang"
    __average_nb_atoms__ = 15.274685315870588

    __energy_methods__ = [
        "ccsd(t)/cbs",
        "ccsd(t)/cc-pvdz",
        "ccsd(t)/cc-pvtz",
        "tccsd(t)/cc-pvdz",
    ]

    energy_target_names = [
        "CCSD(T)*:CBS Total Energy",
        "NPNO-CCSD(T):cc-pVDZ Correlation Energy",
        "NPNO-CCSD(T):cc-pVTZ Correlation Energy",
        "TPNO-CCSD(T):cc-pVDZ Correlation Energy",
    ]

    __force_methods__ = []
    force_target_names = []

<<<<<<< HEAD
    @property
    def _stats(self):
        return {
            "formation": {
                "energy": {
                    "mean": self.convert_energy(array([-3.23959548, 500.30384627, 500.40706776, 500.76740432])),
                    "std": self.convert_energy(array([1.03021261, 132.52707152, 132.56092469, 132.65261362])),
                },
                "forces": NOT_DEFINED,
            },
            "total": {
                "energy": {
                    "mean": self.convert_energy(array([-374.40665, -1.2378153, -1.505962, -1.2396905], dtype=float32)),
                    "std": self.convert_energy(array([101.63995, 0.32444745, 0.39500558, 0.3250212], dtype=float32)),
                },
                "forces": NOT_DEFINED,
            },
        }
=======
    def __smiles_converter__(self, x):
        """util function to convert string to smiles: useful if the smiles is
        encoded in a different format than its display format
        """
        return x
>>>>>>> 16dcb4eb


class ANI1X(ANI1):
    """
    The ANI-1X dataset consists of ANI-1 molecules + some molecules added using active learning which leads to
    a total of 5,496,771 conformers with 63,865 unique molecules.

    Usage
    ```python
    from openqdc.datasets import ANI1X
    dataset = ANI1X()
    ```

    References:
    - ANI-1x: https://doi.org/10.1063/1.5023802
    - Github: https://github.com/aiqm/ANI1x_datasets
    """

    __name__ = "ani1x"
    __energy_unit__ = "hartree"
    __distance_unit__ = "ang"
    __forces_unit__ = "hartree/ang"

    __energy_methods__ = [
        "hf/cc-pvdz",
        "hf/cc-pvqz",
        "hf/cc-pvtz",
        "mp2/cc-pvdz",
        "mp2/cc-pvqz",
        "mp2/cc-pvtz",
        "wb97x/6-31g(d)",
        "wb97x/cc-pvtz",
    ]

    energy_target_names = [
        "HF:cc-pVDZ Total Energy",
        "HF:cc-pVQZ Total Energy",
        "HF:cc-pVTZ Total Energy",
        "MP2:cc-pVDZ Correlation Energy",
        "MP2:cc-pVQZ Correlation Energy",
        "MP2:cc-pVTZ Correlation Energy",
        "wB97x:6-31G(d) Total Energy",
        "wB97x:def2-TZVPP Total Energy",
    ]

    force_target_names = [
        "wB97x:6-31G(d) Atomic Forces",
        "wB97x:def2-TZVPP Atomic Forces",
    ]

    __force_methods__ = [
        "wb97x/6-31g(d)",
        "wb97x/cc-pvtz",
    ]

    __average_nb_atoms__ = 15.274685315870588

    @property
    def _stats(self):
        return {
            "formation": {
                "energy": {
                    "mean": self.convert_energy(
                        array(
                            [
                                -2.87910686,
                                -2.91460298,
                                -2.91182519,
                                500.00748497,
                                500.27885605,
                                500.11130961,
                                -3.66090173,
                                -4.40643278,
                            ]
                        )
                    ),
                    "std": self.convert_energy(
                        array(
                            [
                                0.92849657,
                                0.93421854,
                                0.93411345,
                                132.44580372,
                                132.52326771,
                                132.47987395,
                                1.60180792,
                                1.75414812,
                            ]
                        )
                    ),
                },
                "forces": {
                    "mean": self.convert_forces(array([-6.139757e-06])),
                    "std": self.convert_forces(array([0.07401004])),
                    "components": {
                        "mean": self.convert_forces(
                            array(
                                [
                                    [6.6829815e-13, 3.5682501e-07],
                                    [-5.1223647e-13, -1.8487021e-06],
                                    [8.1159564e-13, -3.6849189e-05],
                                ],
                                dtype=float32,
                            )
                        ),
                        "std": self.convert_forces(
                            array(
                                [[0.0759203, 0.06799112], [0.07694941, 0.06652647], [0.06229663, 0.05442103]],
                                dtype=float32,
                            )
                        ),
                        "rms": self.convert_forces(
                            array(
                                [[0.0759203, 0.06799113], [0.07694941, 0.06652647], [0.06229663, 0.05442095]],
                                dtype=float32,
                            )
                        ),
                    },
                },
            },
            "total": {
                "energy": {
                    "mean": self.convert_energy(
                        array(
                            [
                                -372.68945,
                                -372.74274,
                                -372.7326,
                                -1.1540408,
                                -1.5152899,
                                -1.4195863,
                                -392.72458,
                                -391.208,
                            ],
                            dtype=float32,
                        )
                    ),
                    "std": self.convert_energy(
                        array(
                            [
                                101.166664,
                                101.19915,
                                101.191895,
                                0.30445468,
                                0.39988872,
                                0.37456134,
                                136.79112,
                                137.48692,
                            ],
                            dtype=float32,
                        )
                    ),
                },
                "forces": {
                    "mean": self.convert_forces(array([-6.139757e-06])),
                    "std": self.convert_forces(array([0.07401004])),
                    "components": {
                        "mean": self.convert_forces(
                            array(
                                [
                                    [6.6829815e-13, 3.5682501e-07],
                                    [-5.1223647e-13, -1.8487021e-06],
                                    [8.1159564e-13, -3.6849189e-05],
                                ],
                                dtype=float32,
                            )
                        ),
                        "std": self.convert_forces(
                            array(
                                [[0.0759203, 0.06799112], [0.07694941, 0.06652647], [0.06229663, 0.05442103]],
                                dtype=float32,
                            )
                        ),
                        "rms": self.convert_forces(
                            array(
                                [[0.0759203, 0.06799113], [0.07694941, 0.06652647], [0.06229663, 0.05442095]],
                                dtype=float32,
                            )
                        ),
                    },
                },
            },
        }

    def convert_forces(self, x):
        return super().convert_forces(x) * 0.529177249  # correct the Dataset error

    def __smiles_converter__(self, x):
        """util function to convert string to smiles: useful if the smiles is
        encoded in a different format than its display format
        """
        return x<|MERGE_RESOLUTION|>--- conflicted
+++ resolved
@@ -119,7 +119,6 @@
     __force_methods__ = []
     force_target_names = []
 
-<<<<<<< HEAD
     @property
     def _stats(self):
         return {
@@ -138,13 +137,12 @@
                 "forces": NOT_DEFINED,
             },
         }
-=======
+
     def __smiles_converter__(self, x):
         """util function to convert string to smiles: useful if the smiles is
         encoded in a different format than its display format
         """
         return x
->>>>>>> 16dcb4eb
 
 
 class ANI1X(ANI1):
