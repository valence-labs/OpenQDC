import json
import os
import pickle as pkl
import tarfile
from glob import glob
from os.path import join as p_join

import datamol as dm
import numpy as np
import pandas as pd
from loguru import logger

from openqdc.datasets.base import BaseDataset
from openqdc.utils.io import get_local_cache


def flatten_dict(d, sep: str = "."):
    return pd.json_normalize(d, sep=sep).to_dict(orient="records")[0]


def read_content(f, prefix="pubchem.PM6."):
    try:
        content = f.read()
        r = flatten_dict(json.loads(content))

        x = np.concatenate(
            (
                np.array(r[f"{prefix}atoms.elements.number"])[:, None],
                np.array(r[f"{prefix}atoms.core electrons"])[:, None],  # not sure if this is correct
                np.array(r[f"{prefix}atoms.coords.3d"]).reshape(-1, 3),
            ),
            axis=-1,
        ).astype(np.float32)

        res = dict(
            name=np.array([r[f"{prefix}openbabel.Canonical SMILES"]]),
            subset=np.array([r["pubchem.molecular formula"]]),
            energies=np.array([r[f"{prefix}properties.energy.total"]]).astype(np.float32)[None, :],
            atomic_inputs=x,
            n_atoms=np.array([x.shape[0]], dtype=np.int32),
        )
    except Exception:
        logger.warning(f"Failed to parse {content}")
        res = None
    return res


def read_archive(path):
    res = []
    partition = path.split("/")[-2]
    prefix = "pubchem.PM6." if partition == "pm6" else "pubchem.B3LYP@PM6."
    with tarfile.open(path, mode="r:xz") as tar:
        members = [tar.extractfile(x) for x in tar.getmembers() if x is not None and x.name.endswith(".json")]
        res = [read_content(x, prefix=prefix) for x in members if x is not None]

    return res


def read_preprocessed_archive(path):
    res = []
    if os.path.exists(path):
        with open(path, "rb") as f:
            res = pkl.load(f)
    return res


class PCQM_PM6(BaseDataset):
    __name__ = "pubchemqc_pm6"
    __energy_methods__ = ["pm6"]

    energy_target_names = ["pm6"]

    __force_methods__ = []
    force_target_names = []

<<<<<<< HEAD
    def _read_raw_(self, part):
        arxiv_paths = glob(p_join(self.root, f"{part}", "*.tar.gz"))
        print(len(arxiv_paths))
        samples = dm.parallelized(read_archive, arxiv_paths, n_jobs=-1, progress=True, scheduler="threads")
        res = sum(samples, [])
        print(len(res))
        exit()
        return res
=======
    def __init__(self, energy_unit=None, distance_unit=None) -> None:
        super().__init__(energy_unit=energy_unit, distance_unit=distance_unit)

    @property
    def root(self):
        return p_join(get_local_cache(), "pubchemqc")

    def collate_list(self, list_entries, partial=False):
        # default partial=False is necessary for compatibility with the base class
        if partial:
            predicat = list_entries is not None and len(list_entries) > 0
            list_entries = [x for x in list_entries if x is not None]
            return super().collate_list(list_entries) if predicat else None
        else:
            n = 0
            for i in range(len(list_entries)):
                list_entries[i]["position_idx_range"] += n
                n += list_entries[i]["position_idx_range"].max()
            res = {key: np.concatenate([r[key] for r in list_entries], axis=0) for key in list_entries[0]}
            return res
>>>>>>> 42e8db8b

    def read_raw_entries(self):
        arxiv_paths = glob(p_join(self.root, f"{self.__energy_methods__[0]}", "*.pkl"))
        f = lambda x: self.collate_list(read_preprocessed_archive(x), partial=True)
        samples = dm.parallelized(f, arxiv_paths, n_jobs=1, progress=True)
        samples = [x for x in samples if x is not None]
        return samples


class PCQM_B3LYP(PCQM_PM6):
    __name__ = "pubchemqc_b3lyp"
    __energy_methods__ = ["b3lyp"]

    energy_target_names = ["b3lyp"]

    def __init__(self, energy_unit=None, distance_unit=None) -> None:
        super().__init__(energy_unit=energy_unit, distance_unit=distance_unit)<|MERGE_RESOLUTION|>--- conflicted
+++ resolved
@@ -73,16 +73,6 @@
     __force_methods__ = []
     force_target_names = []
 
-<<<<<<< HEAD
-    def _read_raw_(self, part):
-        arxiv_paths = glob(p_join(self.root, f"{part}", "*.tar.gz"))
-        print(len(arxiv_paths))
-        samples = dm.parallelized(read_archive, arxiv_paths, n_jobs=-1, progress=True, scheduler="threads")
-        res = sum(samples, [])
-        print(len(res))
-        exit()
-        return res
-=======
     def __init__(self, energy_unit=None, distance_unit=None) -> None:
         super().__init__(energy_unit=energy_unit, distance_unit=distance_unit)
 
@@ -103,7 +93,6 @@
                 n += list_entries[i]["position_idx_range"].max()
             res = {key: np.concatenate([r[key] for r in list_entries], axis=0) for key in list_entries[0]}
             return res
->>>>>>> 42e8db8b
 
     def read_raw_entries(self):
         arxiv_paths = glob(p_join(self.root, f"{self.__energy_methods__[0]}", "*.pkl"))
