import os
from os.path import join as p_join
from typing import Dict, List, Optional

import numpy as np
import pandas as pd
import torch
from ase.io.extxyz import write_extxyz
from loguru import logger
from sklearn.utils import Bunch
from tqdm import tqdm

from openqdc.utils.atomization_energies import IsolatedAtomEnergyFactory
from openqdc.utils.constants import NB_ATOMIC_FEATURES
from openqdc.utils.io import (
    copy_exists,
    dict_to_atoms,
    get_local_cache,
    load_hdf5_file,
    pull_locally,
    push_remote,
    set_cache_dir,
)
from openqdc.utils.molecule import atom_table
from openqdc.utils.units import get_conversion


def extract_entry(
    df: pd.DataFrame,
    i: int,
    subset: str,
    energy_target_names: List[str],
    force_target_names: Optional[List[str]] = None,
) -> Dict[str, np.ndarray]:
    x = np.array([atom_table.GetAtomicNumber(s) for s in df["symbols"][i]])
    xs = np.stack((x, np.zeros_like(x)), axis=-1)
    positions = df["geometry"][i].reshape((-1, 3))
    energies = np.array([df[k][i] for k in energy_target_names])

    res = dict(
        name=np.array([df["name"][i]]),
        subset=np.array([subset]),
        energies=energies.reshape((1, -1)).astype(np.float32),
        atomic_inputs=np.concatenate((xs, positions), axis=-1, dtype=np.float32),
        n_atoms=np.array([x.shape[0]], dtype=np.int32),
    )
    if force_target_names is not None and len(force_target_names) > 0:
        forces = np.zeros((positions.shape[0], 3, len(force_target_names)), dtype=np.float32)
        forces += np.nan
        for j, k in enumerate(force_target_names):
            if len(df[k][i]) != 0:
                forces[:, :, j] = df[k][i].reshape((-1, 3))
        res["forces"] = forces

    return res


def read_qc_archive_h5(
    raw_path: str, subset: str, energy_target_names: List[str], force_target_names: List[str]
) -> List[Dict[str, np.ndarray]]:
    data = load_hdf5_file(raw_path)
    data_t = {k2: data[k1][k2][:] for k1 in data.keys() for k2 in data[k1].keys()}
    n = len(data_t["molecule_id"])

    samples = [extract_entry(data_t, i, subset, energy_target_names, force_target_names) for i in tqdm(range(n))]
    return samples


class BaseDataset(torch.utils.data.Dataset):
    __energy_methods__ = []
    __force_methods__ = []
    energy_target_names = []
    force_target_names = []
    __isolated_atom_energies__ = []

    __energy_unit__ = "hartree"
    __distance_unit__ = "ang"
    __forces_unit__ = "hartree/ang"
    __fn_energy__ = lambda x: x
    __fn_distance__ = lambda x: x
    __fn_forces__ = lambda x: x

<<<<<<< HEAD
    def __init__(
        self, energy_unit: Optional[str] = None, distance_unit: Optional[str] = None, cache_dir: Optional[str] = None
    ) -> None:
        set_cache_dir(cache_dir)
        self.data = None
        self._set_units(energy_unit, distance_unit)
        if not self.is_preprocessed():
            entries = self.read_raw_entries()
            res = self.collate_list(entries)
            self.save_preprocess(res)
        self.read_preprocess()
        self.__isolated_atom_energies__ = (
            [IsolatedAtomEnergyFactory.get(en_method) for en_method in self.__energy_methods__]
            if self.__energy_methods__
            else None
        )
=======
    def __init__(self, energy_unit=None, distance_unit=None, overwrite_local_cache=False) -> None:
        self.data = None
        self._set_units(energy_unit, distance_unit)
        if not self.is_preprocessed():
            logger.info("This dataset not available. Please open an issue on Github for the team to look into it.")
        else:
            self.read_preprocess(overwrite_local_cache=overwrite_local_cache)
>>>>>>> 42e8db8b

    @property
    def energy_unit(self):
        return self.__energy_unit__

    @property
    def distance_unit(self):
        return self.__distance_unit__

    @property
    def force_unit(self):
        return self.__forces_unit__

    @property
    def root(self):
        return p_join(get_local_cache(), self.__name__)

    @property
    def preprocess_path(self):
        path = p_join(self.root, "preprocessed")
        os.makedirs(path, exist_ok=True)
        return path

    @property
    def data_keys(self):
        keys = list(self.data_types.keys())
        if len(self.__force_methods__) == 0:
            keys.remove("forces")
        return keys

    @property
    def data_types(self):
        return {
            "atomic_inputs": np.float32,
            "position_idx_range": np.int32,
            "energies": np.float32,
            "forces": np.float32,
        }

    @property
    def data_shapes(self):
        return {
            "atomic_inputs": (-1, NB_ATOMIC_FEATURES),
            "position_idx_range": (-1, 2),
            "energies": (-1, len(self.energy_target_names)),
            "forces": (-1, 3, len(self.force_target_names)),
        }

    def _set_units(self, en, ds):
        old_en, old_ds = self.energy_unit, self.distance_unit
        if en is not None:
            self.set_energy_unit(en)
        if ds is not None:
            self.set_distance_unit(ds)
        if self.__force_methods__:
            self.__forces_unit__ = self.energy_unit + "/" + self.distance_unit
            self.__class__.__fn_forces__ = get_conversion(old_en + "/" + old_ds, self.__forces_unit__)

    def convert_energy(self, x):
        return self.__class__.__fn_energy__(x)

    def convert_distance(self, x):
        return self.__class__.__fn_distance__(x)

    def convert_forces(self, x):
        return self.__class__.__fn_forces__(x)

    def set_energy_unit(self, value):
        old_unit = self.energy_unit
        self.__energy_unit__ = value
        self.__class__.__fn_energy__ = get_conversion(old_unit, value)

    def set_distance_unit(self, value):
        old_unit = self.distance_unit
        self.__distance_unit__ = value
        self.__class__.__fn_distance__ = get_conversion(old_unit, value)

    def read_raw_entries(self):
        raise NotImplementedError

    def collate_list(self, list_entries):
        # concatenate entries
        res = {key: np.concatenate([r[key] for r in list_entries if r is not None], axis=0) for key in list_entries[0]}

        csum = np.cumsum(res.pop("n_atoms"))
        x = np.zeros((csum.shape[0], 2), dtype=np.int32)
        x[1:, 0], x[:, 1] = csum[:-1], csum
        res["position_idx_range"] = x
        return res

    def save_preprocess(self, data_dict):
        # save memmaps
        logger.info("Preprocessing data and saving it to cache.")
        for key in self.data_keys:
            local_path = p_join(self.preprocess_path, f"{key}.mmap")
            out = np.memmap(local_path, mode="w+", dtype=data_dict[key].dtype, shape=data_dict[key].shape)
            out[:] = data_dict.pop(key)[:]
            out.flush()
            push_remote(local_path, overwrite=True)

        # save smiles and subset
        for key in ["name", "subset"]:
            local_path = p_join(self.preprocess_path, f"{key}.npz")
            uniques, inv_indices = np.unique(data_dict[key], return_inverse=True)
            with open(local_path, "wb") as f:
                np.savez_compressed(f, uniques=uniques, inv_indices=inv_indices)
            push_remote(local_path)

    def read_preprocess(self, overwrite_local_cache=False):
        logger.info("Reading preprocessed data")
        logger.info(
            f"{self.__name__} data with the following units:\n\
                     Energy: {self.energy_unit},\n\
                     Distance: {self.distance_unit},\n\
                     Forces: {self.force_unit if self.__force_methods__ else 'None'}"
        )
        self.data = {}
        for key in self.data_keys:
            filename = p_join(self.preprocess_path, f"{key}.mmap")
            pull_locally(filename, overwrite=overwrite_local_cache)
            self.data[key] = np.memmap(
                filename,
                mode="r",
                dtype=self.data_types[key],
            ).reshape(self.data_shapes[key])

        for key in self.data:
            print(f"Loaded {key} with shape {self.data[key].shape}, dtype {self.data[key].dtype}")

        for key in ["name", "subset"]:
            filename = p_join(self.preprocess_path, f"{key}.npz")
            pull_locally(filename)
            self.data[key] = dict()
            with open(filename, "rb") as f:
                tmp = np.load(f)
                for k in tmp:
                    self.data[key][k] = tmp[k]
                    print(f"Loaded {key}_{k} with shape {self.data[key][k].shape}, dtype {self.data[key][k].dtype}")

    def is_preprocessed(self):
        predicats = [copy_exists(p_join(self.preprocess_path, f"{key}.mmap")) for key in self.data_keys]
        predicats += [copy_exists(p_join(self.preprocess_path, f"{x}.npz")) for x in ["name", "subset"]]
        return all(predicats)

<<<<<<< HEAD
    def save_xyz(self, idx: int, path: Optional[str] = None):
        if path is None:
            path = os.getcwd()
        entry = self[idx]
        name = entry.pop("name").decode()
        at = dict_to_atoms(entry)
        write_extxyz(p_join(path, f"{name}.xyz"), at)
=======
    def preprocess(self):
        if not self.is_preprocessed():
            entries = self.read_raw_entries()
            res = self.collate_list(entries)
            self.save_preprocess(res)
>>>>>>> 42e8db8b

    def __len__(self):
        return self.data["energies"].shape[0]

    def __getitem__(self, idx: int):
        # if idx is more than len doesn t throw error
        p_start, p_end = self.data["position_idx_range"][idx]
        input = self.data["atomic_inputs"][p_start:p_end]
        z, c, positions, energies = (
            np.array(input[:, 0], dtype=np.int32),
            np.array(input[:, 1], dtype=np.int32),
            self.convert_distance(np.array(input[:, -3:], dtype=np.float32)),
            self.convert_energy(np.array(self.data["energies"][idx], dtype=np.float32)),
        )
        name = self.data["name"]["uniques"][self.data["name"]["inv_indices"][idx]]
        subset = self.data["subset"]["uniques"][self.data["subset"]["inv_indices"][idx]]

        if "forces" in self.data:
            forces = self.convert_forces(np.array(self.data["forces"][p_start:p_end], dtype=np.float32))
        else:
            forces = None

        return Bunch(
            positions=positions,
            atomic_numbers=z,
            charges=c,
            e0=self.convert_energy(self.atomic_energies[z]),
            energies=energies,
            name=name,
            subset=subset,
            forces=forces,
        )

    def __str__(self):
        return f"{self.__name__}"

    def __repr__(self):
        return f"{self.__name__}"<|MERGE_RESOLUTION|>--- conflicted
+++ resolved
@@ -80,32 +80,28 @@
     __fn_distance__ = lambda x: x
     __fn_forces__ = lambda x: x
 
-<<<<<<< HEAD
     def __init__(
-        self, energy_unit: Optional[str] = None, distance_unit: Optional[str] = None, cache_dir: Optional[str] = None
+        self,
+        energy_unit: Optional[str] = None,
+        distance_unit: Optional[str] = None,
+        overwrite_local_cache: bool = False,
+        cache_dir: Optional[str] = None,
     ) -> None:
         set_cache_dir(cache_dir)
         self.data = None
         self._set_units(energy_unit, distance_unit)
         if not self.is_preprocessed():
-            entries = self.read_raw_entries()
-            res = self.collate_list(entries)
-            self.save_preprocess(res)
-        self.read_preprocess()
-        self.__isolated_atom_energies__ = (
-            [IsolatedAtomEnergyFactory.get(en_method) for en_method in self.__energy_methods__]
-            if self.__energy_methods__
-            else None
-        )
-=======
-    def __init__(self, energy_unit=None, distance_unit=None, overwrite_local_cache=False) -> None:
-        self.data = None
-        self._set_units(energy_unit, distance_unit)
-        if not self.is_preprocessed():
             logger.info("This dataset not available. Please open an issue on Github for the team to look into it.")
+            # entries = self.read_raw_entries()
+            # res = self.collate_list(entries)
+            # self.save_preprocess(res)
         else:
             self.read_preprocess(overwrite_local_cache=overwrite_local_cache)
->>>>>>> 42e8db8b
+            self.__isolated_atom_energies__ = (
+                [IsolatedAtomEnergyFactory.get(en_method) for en_method in self.__energy_methods__]
+                if self.__energy_methods__
+                else None
+            )
 
     @property
     def energy_unit(self):
@@ -250,7 +246,12 @@
         predicats += [copy_exists(p_join(self.preprocess_path, f"{x}.npz")) for x in ["name", "subset"]]
         return all(predicats)
 
-<<<<<<< HEAD
+    def preprocess(self):
+        if not self.is_preprocessed():
+            entries = self.read_raw_entries()
+            res = self.collate_list(entries)
+            self.save_preprocess(res)
+
     def save_xyz(self, idx: int, path: Optional[str] = None):
         if path is None:
             path = os.getcwd()
@@ -258,13 +259,6 @@
         name = entry.pop("name").decode()
         at = dict_to_atoms(entry)
         write_extxyz(p_join(path, f"{name}.xyz"), at)
-=======
-    def preprocess(self):
-        if not self.is_preprocessed():
-            entries = self.read_raw_entries()
-            res = self.collate_list(entries)
-            self.save_preprocess(res)
->>>>>>> 42e8db8b
 
     def __len__(self):
         return self.data["energies"].shape[0]
