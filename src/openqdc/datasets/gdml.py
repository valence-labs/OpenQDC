--- conflicted
+++ resolved
@@ -26,11 +26,6 @@
     - https://www.science.org/doi/10.1126/sciadv.1603015
     - http://www.sgdml.org/#datasets
     """
-<<<<<<< HEAD
-
-    __name__ = "gdml"
-=======
->>>>>>> 42e8db8b
 
     __name__ = "gdml"
 
