--- conflicted
+++ resolved
@@ -20,11 +20,6 @@
     References:
     - https://paperswithcode.com/dataset/iso17
     """
-<<<<<<< HEAD
-
-    __name__ = "iso_17"
-=======
->>>>>>> 42e8db8b
 
     __name__ = "iso_17"
 
