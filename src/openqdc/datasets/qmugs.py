import os
from glob import glob
from os.path import join as p_join

import datamol as dm
import numpy as np

from openqdc.datasets.base import BaseDataset
from openqdc.utils.molecule import get_atomic_number_and_charge


def read_mol(mol_dir):
    filenames = glob(p_join(mol_dir, "*.sdf"))
    mols = [dm.read_sdf(f, remove_hs=False)[0] for f in filenames]
    n_confs = len(mols)

    if len(mols) == 0:
        return None

    smiles = dm.to_smiles(mols[0], explicit_hs=False)
    x = get_atomic_number_and_charge(mols[0])[None, ...].repeat(n_confs, axis=0)
    positions = np.array([mol.GetConformer().GetPositions() for mol in mols])
    props = [mol.GetPropsAsDict() for mol in mols]
    targets = np.array([[p[el] for el in QMugs.energy_target_names] for p in props])

    res = dict(
        name=np.array([smiles] * n_confs),
        subset=np.array(["qmugs"] * n_confs),
        energies=targets.astype(np.float32),
        atomic_inputs=np.concatenate((x, positions), axis=-1, dtype=np.float32).reshape(-1, 5),
        n_atoms=np.array([x.shape[1]] * n_confs, dtype=np.int32),
    )

    return res


class QMugs(BaseDataset):
    """
    The QMugs dataset contains 2 million conformers for 665k biologically and pharmacologically relevant molecules
    extracted from the ChEMBL database. The atomic and molecular properties are calculated using both,
    semi-empirical methods (GFN2-xTB) and DFT method (ωB97X-D/def2-SVP).

    Usage:
    ```python
    from openqdc.datasets import QMugs
    dataset = QMugs()
    ```

    References:
    - https://www.nature.com/articles/s41597-022-01390-7#ethics
    - https://www.research-collection.ethz.ch/handle/20.500.11850/482129
    """

    __name__ = "qmugs"
    __energy_methods__ = ["gfn2_xtb", "wb97x-d-D/def2-svp"]
    __energy_unit__ = "hartree"
    __distance_unit__ = "ang"
    __forces_unit__ = "hartree/ang"

    energy_target_names = [
        "GFN2:TOTAL_ENERGY",
        "DFT:TOTAL_ENERGY",
    ]

<<<<<<< HEAD
    # Energy in hartree, all zeros by default
    atomic_energies = np.zeros((MAX_ATOMIC_NUMBER,), dtype=np.float32)
=======
    def __init__(self, energy_unit=None, distance_unit=None) -> None:
        super().__init__(energy_unit=energy_unit, distance_unit=distance_unit)
>>>>>>> 42e8db8b

    def read_raw_entries(self):
        raw_path = p_join(self.root, "structures")
        mol_dirs = [p_join(raw_path, d) for d in os.listdir(raw_path)]

        samples = dm.parallelized(read_mol, mol_dirs, n_jobs=-1, progress=True, scheduler="threads")
        return samples<|MERGE_RESOLUTION|>--- conflicted
+++ resolved
@@ -6,6 +6,7 @@
 import numpy as np
 
 from openqdc.datasets.base import BaseDataset
+from openqdc.utils.constants import MAX_ATOMIC_NUMBER
 from openqdc.utils.molecule import get_atomic_number_and_charge
 
 
@@ -52,7 +53,7 @@
     """
 
     __name__ = "qmugs"
-    __energy_methods__ = ["gfn2_xtb", "wb97x-d-D/def2-svp"]
+    __energy_methods__ = ["gfn2_xtb", "wb97x-d/def2-svp"]
     __energy_unit__ = "hartree"
     __distance_unit__ = "ang"
     __forces_unit__ = "hartree/ang"
@@ -62,13 +63,8 @@
         "DFT:TOTAL_ENERGY",
     ]
 
-<<<<<<< HEAD
     # Energy in hartree, all zeros by default
     atomic_energies = np.zeros((MAX_ATOMIC_NUMBER,), dtype=np.float32)
-=======
-    def __init__(self, energy_unit=None, distance_unit=None) -> None:
-        super().__init__(energy_unit=energy_unit, distance_unit=distance_unit)
->>>>>>> 42e8db8b
 
     def read_raw_entries(self):
         raw_path = p_join(self.root, "structures")
