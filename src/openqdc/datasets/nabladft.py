--- conflicted
+++ resolved
@@ -7,11 +7,8 @@
 from tqdm import tqdm
 
 from openqdc.datasets.base import BaseDataset
-<<<<<<< HEAD
 from openqdc.utils.constants import MAX_ATOMIC_NUMBER
 from openqdc.utils.package_utils import requires_package
-=======
->>>>>>> 42e8db8b
 
 
 def to_mol(entry) -> Dict[str, np.ndarray]:
@@ -68,16 +65,10 @@
     __distance_unit__ = "bohr"
     __forces_unit__ = "hartree/bohr"
 
-<<<<<<< HEAD
     # Energy in hartree, all zeros by default
     atomic_energies = np.zeros((MAX_ATOMIC_NUMBER,), dtype=np.float32)
 
     @requires_package("nablaDFT")
-=======
-    def __init__(self, energy_unit=None, distance_unit=None) -> None:
-        super().__init__(energy_unit=energy_unit, distance_unit=distance_unit)
-
->>>>>>> 42e8db8b
     def read_raw_entries(self):
         from nablaDFT.dataset import HamiltonianDatabase
 
