from os.path import join as p_join
from typing import Dict, List

import datamol as dm
import numpy as np
import pandas as pd

from openqdc.datasets.base import BaseDataset
from openqdc.utils.molecule import atom_table


def read_archive(mol_id, conf_dict, base_path, energy_target_names: List[str]) -> Dict[str, np.ndarray]:
    res = []
    for conf_id, conf_label in conf_dict.items():
        try:
            cf_name = p_join(base_path, "xyz_files", mol_id, f"{conf_id}.xyz")
            d = np.loadtxt(cf_name, skiprows=2, dtype="str")
            z, positions = d[:, 0], d[:, 1:].astype(np.float32)
            z = np.array([atom_table.GetAtomicNumber(s) for s in z])
            xs = np.stack((z, np.zeros_like(z)), axis=-1)

            conf = dict(
                atomic_inputs=np.concatenate((xs, positions), axis=-1, dtype=np.float32),
                name=np.array([mol_id]),
                energies=np.array([conf_label[k] for k in energy_target_names], dtype=np.float32)[None, :],
                n_atoms=np.array([positions.shape[0]], dtype=np.int32),
                subset=np.array([conf_label["subset"]]),
            )
            res.append(conf)
        except Exception as e:
            print(f"Skipping: {mol_id} {conf_id} due to {e}")

    return res


class OrbnetDenali(BaseDataset):
    """
    Orbnet Denali is a collection of 2.3 million conformers from 212,905 unique molecules. It performs
    DFT (ωB97X-D3/def2-TZVP) calculations on molecules and geometries consisting of organic molecules
    and chemistries, with protonation and tautomeric states, non-covalent interactions, common salts,
    and counterions, spanning the most common elements in bio and organic chemistry.

    Usage:
    ```python
    from openqdc.datasets import OrbnetDenali
    dataset = OrbnetDenali()
    ```

    References:
    - https://arxiv.org/pdf/2107.00299.pdf
    - https://figshare.com/articles/dataset/OrbNet_Denali_Training_Data/14883867
    """

    __name__ = "orbnet_denali"
    __energy_methods__ = ["wb97x-d3/def2-tzvp", "gfn1_xtb"]
    energy_target_names = ["dft_energy", "xtb1_energy"]
    __energy_unit__ = "hartree"
    __distance_unit__ = "ang"
    __forces_unit__ = "hartree/ang"

<<<<<<< HEAD
    # Energy in hartree, all zeros by default
    atomic_energies = np.zeros((MAX_ATOMIC_NUMBER,), dtype=np.float32)
=======
    def __init__(self, energy_unit=None, distance_unit=None) -> None:
        super().__init__(energy_unit=energy_unit, distance_unit=distance_unit)
>>>>>>> 42e8db8b

    def read_raw_entries(self):
        label_path = p_join(self.root, "denali_labels.csv")
        df = pd.read_csv(label_path, usecols=["sample_id", "mol_id", "subset", "dft_energy", "xtb1_energy"])
        labels = {
            mol_id: group.drop(["mol_id"], axis=1).drop_duplicates("sample_id").set_index("sample_id").to_dict("index")
            for mol_id, group in df.groupby("mol_id")
        }

        # print(df.head())
        # tmp = df.to_dict('index')
        # for i, k in enumerate(tmp):
        #     print(k, tmp[k])
        #     if i > 10:
        #         break
        # exit()
        fn = lambda x: read_archive(x[0], x[1], self.root, self.energy_target_names)
        res = dm.parallelized(fn, list(labels.items()), scheduler="threads", n_jobs=-1, progress=True)
        samples = sum(res, [])
        return samples<|MERGE_RESOLUTION|>--- conflicted
+++ resolved
@@ -6,6 +6,7 @@
 import pandas as pd
 
 from openqdc.datasets.base import BaseDataset
+from openqdc.utils.constants import MAX_ATOMIC_NUMBER
 from openqdc.utils.molecule import atom_table
 
 
@@ -58,13 +59,8 @@
     __distance_unit__ = "ang"
     __forces_unit__ = "hartree/ang"
 
-<<<<<<< HEAD
     # Energy in hartree, all zeros by default
     atomic_energies = np.zeros((MAX_ATOMIC_NUMBER,), dtype=np.float32)
-=======
-    def __init__(self, energy_unit=None, distance_unit=None) -> None:
-        super().__init__(energy_unit=energy_unit, distance_unit=distance_unit)
->>>>>>> 42e8db8b
 
     def read_raw_entries(self):
         label_path = p_join(self.root, "denali_labels.csv")
