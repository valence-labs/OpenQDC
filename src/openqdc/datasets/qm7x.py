from os.path import join as p_join

import numpy as np
from tqdm import tqdm

from openqdc.datasets.base import BaseDataset
from openqdc.utils.io import load_hdf5_file


def read_mol(mol_h5, mol_name, energy_target_names, force_target_names):
    m = mol_h5
    cids = list(mol_h5.keys())

    zs = [m[c]["atNUM"] for c in cids]
    xyz = np.concatenate([m[c]["atXYZ"] for c in cids], axis=0)
    n_atoms = np.array([len(z) for z in zs], dtype=np.int32)
    n, zs = len(n_atoms), np.concatenate(zs, axis=0)
    a_inputs = np.concatenate([np.stack([zs, np.zeros_like(zs)], axis=-1), xyz], axis=-1)

    forces = np.concatenate([np.stack([m[c][f_tag] for f_tag in force_target_names], axis=-1) for c in cids], axis=0)
    energies = np.stack([np.array([m[c][e_tag][0] for e_tag in energy_target_names]) for c in cids], axis=0)

    res = dict(
        name=np.array([mol_name] * n),
        subset=np.array(["qm7x"] * n),
        energies=energies.astype(np.float32),
        atomic_inputs=a_inputs.astype(np.float32),
        forces=forces.astype(np.float32),
        n_atoms=n_atoms,
    )

    return res


class QM7X(BaseDataset):
    __name__ = "qm7x"

<<<<<<< HEAD
    # Energy in hartree, all zeros by default
    atomic_energies = np.zeros((MAX_ATOMIC_NUMBER,), dtype=np.float32)

    __energy_methods__ = ["pbe0/mbd", "dft3b"]
=======
    __energy_methods__ = ["pbe0+mbd", "dft3b+mbd"]
>>>>>>> 42e8db8b

    energy_target_names = ["ePBE0", "eMBD"]

    __force_methods__ = ["pbe0/mbd", "dft3b"]

    force_target_names = ["pbe0FOR", "vdwFOR"]

    __energy_unit__ = "ev"
    __distance_unit__ = "ang"
    __forces_unit__ = "ev/ang"

    def read_raw_entries(self):
        samples = []
        for i in range(1, 9):
            raw_path = p_join(self.root, f"{i}000")
            data = load_hdf5_file(raw_path)
            samples += [
                read_mol(data[k], k, self.energy_target_names, self.force_target_names) for k in tqdm(data.keys())
            ]

        return samples<|MERGE_RESOLUTION|>--- conflicted
+++ resolved
@@ -4,6 +4,7 @@
 from tqdm import tqdm
 
 from openqdc.datasets.base import BaseDataset
+from openqdc.utils.constants import MAX_ATOMIC_NUMBER
 from openqdc.utils.io import load_hdf5_file
 
 
@@ -35,14 +36,10 @@
 class QM7X(BaseDataset):
     __name__ = "qm7x"
 
-<<<<<<< HEAD
     # Energy in hartree, all zeros by default
     atomic_energies = np.zeros((MAX_ATOMIC_NUMBER,), dtype=np.float32)
 
     __energy_methods__ = ["pbe0/mbd", "dft3b"]
-=======
-    __energy_methods__ = ["pbe0+mbd", "dft3b+mbd"]
->>>>>>> 42e8db8b
 
     energy_target_names = ["ePBE0", "eMBD"]
 
