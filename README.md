--- conflicted
+++ resolved
@@ -81,11 +81,7 @@
 | Dataset | # Molecules | # Conformers | Average Conformers per Molecule | Force Labels | Atom Types | QM Level of Theory | Off-Equilibrium Conformations|
 | --- | --- | --- | --- | --- | --- | --- | --- |
 | [DES370K](https://www.nature.com/articles/s41597-021-00833-x) | 3,700 | 370,000 | 100 | No | 20 | CCSD(T) | Yes |
-<<<<<<< HEAD
 | [DES5M](https://www.nature.com/articles/s41597-021-00833-x) | 3,700 | 5,000,000 | 1351 | No | 20 | SNS-MP2 | Yes |
-| [OrbNet Denali](https://arxiv.org/abs/2107.00299) | 212,905 | 2,300,000 | 11 | No | 16 | GFN1-xTB | Yes |
-| [SN2RXN](https://pubs.acs.org/doi/10.1021/acs.jctc.9b00181) | 39 | 452709 | 11,600 | Yes | 6 | DSD-BLYP-D3(BJ)/def2-TZVP | |
-| [QM7X](https://www.nature.com/articles/s41597-021-00812-2) |  6,950 | 4,195,237 | 603 | Yes | 7 | PBE0+MBD | Yes |
 
 We also provide support for the following publicly available QM Noncovalent Interaction Energy Datasets.
 
@@ -93,7 +89,4 @@
 | --- | 
 | [DES370K](https://www.nature.com/articles/s41597-021-00833-x) |
 | [DES5M](https://www.nature.com/articles/s41597-021-00833-x)   |
-| [Metcalf](https://pubs.aip.org/aip/jcp/article/152/7/074103/1059677/Approaches-for-machine-learning-intermolecular) |
-=======
-| [DES5M](https://www.nature.com/articles/s41597-021-00833-x) | 3,700 | 5,000,000 | 1351 | No | 20 | SNS-MP2 | Yes |
->>>>>>> 56d1d1bd
+| [Metcalf](https://pubs.aip.org/aip/jcp/article/152/7/074103/1059677/Approaches-for-machine-learning-intermolecular) |