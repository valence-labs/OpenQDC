--- conflicted
+++ resolved
@@ -1,73 +1,21 @@
-import importlib
-import os
-from typing import TYPE_CHECKING  # noqa F401
+from .base import BaseInteractionDataset
+from .des5m import DES5M
+from .des370k import DES370K
+from .dess66 import DESS66
+from .dess66x8 import DESS66x8
+from .L7 import L7
+from .metcalf import Metcalf
+from .splinter import Splinter
+from .X40 import X40
 
-<<<<<<< HEAD
-# The below lazy import logic is coming from openff-toolkit:
-# https://github.com/openforcefield/openff-toolkit/blob/b52879569a0344878c40248ceb3bd0f90348076a/openff/toolkit/__init__.py#L44
-
-# Dictionary of objects to lazily import; maps the object's name to its module path
-
-_lazy_imports_obj = {
-    "BaseInteractionDataset": "openqdc.datasets.interaction.base",
-    "DES370K": "openqdc.datasets.interaction.des370k",
-    "DES5M": "openqdc.datasets.interaction.des5m",
-    "Metcalf": "openqdc.datasets.interaction.metcalf",
-    "DESS66": "openqdc.datasets.interaction.dess66",
-    "DESS66x8": "openqdc.datasets.interaction.dess66x8",
-    "L7": "openqdc.datasets.interaction.L7",
-    "X40": "openqdc.datasets.interaction.X40",
-    "Splinter": "openqdc.datasets.interaction.splinter",
-}
-
-_lazy_imports_mod = {}
-
-
-def __getattr__(name):
-    """Lazily import objects from _lazy_imports_obj or _lazy_imports_mod
-
-    Note that this method is only called by Python if the name cannot be found
-    in the current module."""
-    obj_mod = _lazy_imports_obj.get(name)
-    if obj_mod is not None:
-        mod = importlib.import_module(obj_mod)
-        return mod.__dict__[name]
-
-    lazy_mod = _lazy_imports_mod.get(name)
-    if lazy_mod is not None:
-        return importlib.import_module(lazy_mod)
-
-    raise AttributeError(f"module {__name__!r} has no attribute {name!r}")
-
-
-def __dir__():
-    """Add _lazy_imports_obj and _lazy_imports_mod to dir(<module>)"""
-    keys = (*globals().keys(), *_lazy_imports_obj.keys(), *_lazy_imports_mod.keys())
-    return sorted(keys)
-
-
-if TYPE_CHECKING or os.environ.get("OPENQDC_DISABLE_LAZY_LOADING", "0") == "1":
-    from .base import BaseInteractionDataset
-    from .des5m import DES5M
-    from .des370k import DES370K
-    from .dess66 import DESS66
-    from .dess66x8 import DESS66x8
-    from .L7 import L7
-    from .metcalf import Metcalf
-    from .splinter import Splinter
-    from .X40 import X40
-
-    __all__ = [
-        "BaseInteractionDataset",
-        "DES370K",
-        "DES5M",
-        "Metcalf",
-        "DESS66",
-        "DESS66x8",
-        "L7",
-        "X40",
-        "Splinter",
-    ]
-=======
-AVAILABLE_INTERACTION_DATASETS = {"des": DES}
->>>>>>> 0079fc59
+AVAILABLE_INTERACTION_DATASETS = {
+    "base": BaseInteractionDataset,
+    "des5m": DES5M,
+    "des370k": DES370K,
+    "dess66": DESS66,
+    "dess66x8": DESS66x8,
+    "l7": L7,
+    "metcalf": Metcalf,
+    "splinter": Splinter,
+    "x40": X40,
+}