--- conflicted
+++ resolved
@@ -1,7 +1,7 @@
 import os
 import pickle as pkl
 from os.path import join as p_join
-from typing import Dict, List
+from typing import Dict, List, Optional
 
 import numpy as np
 from ase.io.extxyz import write_extxyz
@@ -9,23 +9,16 @@
 from sklearn.utils import Bunch
 
 from openqdc.datasets.base import BaseDataset
-<<<<<<< HEAD
-from openqdc.utils.atomization_energies import IsolatedAtomEnergyFactory
-from openqdc.utils.io import push_remote
-
-
-class BaseInteractionDataset(BaseDataset):
-    @property
-    def pkl_data_keys(self):
-        return ["name", "subset", "n_atoms", "n_atoms_first"]
-=======
-from openqdc.utils.constants import MAX_CHARGE, NB_ATOMIC_FEATURES
-from openqdc.utils.io import pull_locally, push_remote, to_atoms
+from openqdc.utils.constants import MAX_CHARGE
+from openqdc.utils.io import push_remote, to_atoms
 
 
 class BaseInteractionDataset(BaseDataset):
     __energy_type__ = []
->>>>>>> 95749743
+
+    @property
+    def pkl_data_keys(self):
+        return ["name", "subset", "n_atoms", "n_atoms_first"]
 
     def collate_list(self, list_entries: List[Dict]):
         # concatenate entries
@@ -84,7 +77,6 @@
 
         # save all other keys in props.pkl
         local_path = p_join(self.preprocess_path, "props.pkl")
-<<<<<<< HEAD
         for key in self.pkl_data_keys:
             x = data_dict[key]
             x[x == None] = -1  # noqa
@@ -93,44 +85,6 @@
         with open(local_path, "wb") as f:
             pkl.dump(data_dict, f)
         push_remote(local_path, overwrite=True)
-=======
-        for key in data_dict:
-            if key not in self.data_keys:
-                x = data_dict[key]
-                x[x == None] = -1  # noqa
-                data_dict[key] = np.unique(x, return_inverse=True)
-
-        with open(local_path, "wb") as f:
-            pkl.dump(data_dict, f)
-        push_remote(local_path, overwrite=True)
-
-    def read_preprocess(self, overwrite_local_cache=False):
-        logger.info("Reading preprocessed data.")
-        logger.info(
-            f"Dataset {self.__name__} with the following units:\n\
-                     Energy: {self.energy_unit},\n\
-                     Distance: {self.distance_unit},\n\
-                     Forces: {self.force_unit if self.__force_methods__ else 'None'}"
-        )
-        self.data = {}
-        for key in self.data_keys:
-            filename = p_join(self.preprocess_path, f"{key}.mmap")
-            pull_locally(filename, overwrite=overwrite_local_cache)
-            self.data[key] = np.memmap(filename, mode="r", dtype=self.data_types[key]).reshape(self.data_shapes[key])
-
-        filename = p_join(self.preprocess_path, "props.pkl")
-        pull_locally(filename, overwrite=overwrite_local_cache)
-        with open(filename, "rb") as f:
-            tmp = pkl.load(f)
-            for key in set(tmp.keys()) - set(self.data_keys):
-                x = tmp.pop(key)
-                if len(x) == 2:
-                    self.data[key] = x[0][x[1]]
-                else:
-                    self.data[key] = x
-
-        for key in self.data:
-            logger.info(f"Loaded {key} with shape {self.data[key].shape}, dtype {self.data[key].dtype}")
 
     def get_ase_atoms(self, idx: int):
         entry = self[idx]
@@ -146,5 +100,4 @@
             path = os.getcwd()
         at = self.get_ase_atoms(idx)
         n_atoms = at.info.pop("n_atoms")
-        write_extxyz(p_join(path, f"mol_{idx}.xyz"), at, plain=True, comment=str(n_atoms))
->>>>>>> 95749743
+        write_extxyz(p_join(path, f"mol_{idx}.xyz"), at, plain=True, comment=str(n_atoms))