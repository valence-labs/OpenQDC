--- conflicted
+++ resolved
@@ -52,12 +52,11 @@
         subset = self.data["subset"][idx]
         n_atoms_first = self.data["n_atoms_first"][idx]
 
+        forces = None
         if "forces" in self.data:
-            forces = self._convert_array(np.array(self.data["forces"][p_start:p_end]), dtype=np.float32)
-        else:
-            forces = None
+            forces = self._convert_array(np.array(self.data["forces"][p_start:p_end], dtype=np.float32))
 
-        e0 = self._convert_array(self.__isolated_atom_energies__[..., z, c + shift].T, dtype=np.float32)
+        e0 = self._convert_array(np.array(self.__isolated_atom_energies__[..., z, c + shift].T, dtype=np.float32))
 
         bunch = Bunch(
             positions=positions,
@@ -71,64 +70,11 @@
             n_atoms_first=n_atoms_first,
         )
 
-<<<<<<< HEAD
-=======
         if self.transform is not None:
             bunch = self.transform(bunch)
 
         return bunch
 
-    def save_preprocess(self, data_dict):
-        # save memmaps
-        logger.info("Preprocessing data and saving it to cache.")
-        for key in self.data_keys:
-            local_path = p_join(self.preprocess_path, f"{key}.mmap")
-            out = np.memmap(local_path, mode="w+", dtype=data_dict[key].dtype, shape=data_dict[key].shape)
-            out[:] = data_dict.pop(key)[:]
-            out.flush()
-            push_remote(local_path, overwrite=True)
-
-        # save all other keys in props.pkl
-        local_path = p_join(self.preprocess_path, "props.pkl")
-        for key in data_dict:
-            if key not in self.data_keys:
-                x = data_dict[key]
-                x[x == None] = -1  # noqa
-                data_dict[key] = np.unique(x, return_inverse=True)
-
-        with open(local_path, "wb") as f:
-            pkl.dump(data_dict, f)
-        push_remote(local_path, overwrite=True)
-
-    def read_preprocess(self, overwrite_local_cache=False):
-        logger.info("Reading preprocessed data.")
-        logger.info(
-            f"Dataset {self.__name__} with the following units:\n\
-                     Energy: {self.energy_unit},\n\
-                     Distance: {self.distance_unit},\n\
-                     Forces: {self.force_unit if self.__force_methods__ else 'None'}"
-        )
-        self.data = {}
-        for key in self.data_keys:
-            filename = p_join(self.preprocess_path, f"{key}.mmap")
-            pull_locally(filename, overwrite=overwrite_local_cache)
-            self.data[key] = np.memmap(filename, mode="r", dtype=self.data_types[key]).reshape(self.data_shapes[key])
-
-        filename = p_join(self.preprocess_path, "props.pkl")
-        pull_locally(filename, overwrite=overwrite_local_cache)
-        with open(filename, "rb") as f:
-            tmp = pkl.load(f)
-            for key in set(tmp.keys()) - set(self.data_keys):
-                x = tmp.pop(key)
-                if len(x) == 2:
-                    self.data[key] = x[0][x[1]]
-                else:
-                    self.data[key] = x
-
-        for key in self.data:
-            logger.info(f"Loaded {key} with shape {self.data[key].shape}, dtype {self.data[key].dtype}")
-
->>>>>>> ac299a5c
     def get_ase_atoms(self, idx: int):
         entry = self[idx]
         at = to_atoms(entry["positions"], entry["atomic_numbers"])
