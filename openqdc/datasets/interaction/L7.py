--- conflicted
+++ resolved
@@ -71,13 +71,8 @@
     http://cuby4.molecular.cz/dataset_l7.html
     """
 
-<<<<<<< HEAD
     __name__ = "l7"
-    __energy_unit__ = "hartree"
-=======
-    __name__ = "L7"
     __energy_unit__ = "kcal/mol"
->>>>>>> ac299a5c
     __distance_unit__ = "ang"
     __forces_unit__ = "kcal/mol/ang"
     __energy_methods__ = [
