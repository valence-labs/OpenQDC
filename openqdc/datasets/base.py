"""The BaseDataset defining shared functionality between all datasets."""

import os
import pickle as pkl
from copy import deepcopy
from functools import partial
from itertools import compress
from os.path import join as p_join
from typing import Callable, Dict, List, Optional, Union

import numpy as np
import pandas as pd
from ase.io.extxyz import write_extxyz
from loguru import logger
from sklearn.utils import Bunch
from tqdm import tqdm

from openqdc.utils.constants import (
    ATOM_SYMBOLS,
    MAX_CHARGE,
    NB_ATOMIC_FEATURES,
    NOT_DEFINED,
    POSSIBLE_NORMALIZATION,
)
from openqdc.utils.exceptions import (
    DatasetNotAvailableError,
    NormalizationNotAvailableError,
    StatisticsNotAvailableError,
)
from openqdc.utils.io import (
    copy_exists,
    dict_to_atoms,
    get_local_cache,
    load_pkl,
    pull_locally,
    push_remote,
    set_cache_dir,
)
<<<<<<< HEAD
from openqdc.utils.molecule import atom_table, z_to_formula
from openqdc.utils.package_utils import has_package, requires_package
=======
from openqdc.utils.package_utils import requires_package
>>>>>>> 95749743
from openqdc.utils.regressor import Regressor
from openqdc.utils.units import get_conversion

if has_package("torch"):
    import torch

if has_package("jax"):
    import jax.numpy as jnp


@requires_package("torch")
def to_torch(x: np.ndarray):
    return torch.from_numpy(x)


@requires_package("jax")
def to_jax(x: np.ndarray):
    return jnp.array(x)


_CONVERT_DICT = {"torch": to_torch, "jax": to_jax, "numpy": lambda x: x}


class BaseDataset:
    """
    Base class for datasets in the openQDC package.
    """

    energy_target_names = []
    force_target_names = []
    __energy_methods__ = []
    __force_mask__ = []

    __isolated_atom_energies__ = []
    __energy_unit__ = "hartree"
    __distance_unit__ = "ang"
    __forces_unit__ = "hartree/ang"
    __fn_energy__ = lambda x: x
    __fn_distance__ = lambda x: x
    __fn_forces__ = lambda x: x
    __average_nb_atoms__ = None
    __stats__ = {}

    def __init__(
        self,
        energy_unit: Optional[str] = None,
        distance_unit: Optional[str] = None,
        array_format: str = "numpy",
        overwrite_local_cache: bool = False,
        cache_dir: Optional[str] = None,
        recompute_statistics: bool = False,
        transform: Optional[Callable] = None,
        regressor_kwargs={
            "solver_type": "linear",
            "sub_sample": None,
            "stride": 1,
        },
    ) -> None:
        """

        Parameters
        ----------
        energy_unit
            Energy unit to convert dataset to. Supported units: ["kcal/mol", "kj/mol", "hartree", "ev"]
        distance_unit
            Distance unit to convert dataset to. Supported units: ["ang", "nm", "bohr"]
        array_format
            Format to return arrays in. Supported formats: ["numpy", "torch", "jax"]
        overwrite_local_cache
            Whether to overwrite the locally cached dataset.
        cache_dir
            Cache directory location. Defaults to "~/.cache/openqdc"
        recompute_statistics
            Whether to recompute the statistics of the dataset.
        transform, optional
            transformation to apply to the __getitem__ calls
        regressor_kwargs
            Dictionary of keyword arguments to pass to the regressor.
            Default: {"solver_type": "linear", "sub_sample": None, "stride": 1}
            solver_type can be one of ["linear", "ridge"]
        """
        set_cache_dir(cache_dir)
        self.data = None
        self.recompute_statistics = recompute_statistics
        self.regressor_kwargs = regressor_kwargs
        self.transform = transform
        if not self.is_preprocessed():
            raise DatasetNotAvailableError(self.__name__)
        else:
            self.read_preprocess(overwrite_local_cache=overwrite_local_cache)
        self.set_array_format(array_format)
        self._post_init(overwrite_local_cache, energy_unit, distance_unit)

    def _post_init(
        self,
        overwrite_local_cache: bool = False,
        energy_unit: Optional[str] = None,
        distance_unit: Optional[str] = None,
    ) -> None:
        self._set_units(None, None)
        self._set_isolated_atom_energies()
        self._precompute_statistics(overwrite_local_cache=overwrite_local_cache)
        self._set_units(energy_unit, distance_unit)
        self._convert_data()
        self._set_isolated_atom_energies()

    @classmethod
    def no_init(cls):
        """
        Class method to avoid the __init__ method to be called when the class is instanciated.
        Useful for debugging purposes or preprocessing data.
        """
        return cls.__new__(cls)

    @property
    def __force_methods__(self):
        """
        For backward compatibility. To be removed in the future.
        """
        return self.force_methods

    @property
    def energy_methods(self):
        return [str(i) for i in self.__energy_methods__]

    @property
    def force_methods(self):
        return list(compress(self.energy_methods, self.force_mask))

    def _convert_data(self):
        logger.info(
            f"Converting {self.__name__} data to the following units:\n\
                     Energy: {self.energy_unit},\n\
                     Distance: {self.distance_unit},\n\
                     Forces: {self.force_unit if self.force_methods else 'None'}"
        )
        for key in self.data_keys:
            self.data[key] = self._convert_on_loading(self.data[key], key)

    def _set_lin_atom_species_dict(self, E0s, covs, zs):
        atomic_energies_dict = {}
        for i, z in enumerate(zs):
            atomic_energies_dict[z] = E0s[i]
        self.linear_e0s = atomic_energies_dict

    def _compute_linear_e0s(self):
        try:
            regressor = Regressor.from_openqdc_dataset(self, **self.regressor_kwargs)
            E0s, cov = regressor.solve()
        except np.linalg.LinAlgError:
            logger.warning(f"Failed to compute E0s using {regressor.solver_type} regression.")
            raise np.linalg.LinAlgError
        self._set_lin_atom_species_dict(E0s, cov, regressor.numbers)

    def _precompute_statistics(self, overwrite_local_cache: bool = False):
        local_path = p_join(self.preprocess_path, "stats.pkl")
        if self.is_preprocessed_statistics() and not (overwrite_local_cache or self.recompute_statistics):
            stats = load_pkl(local_path)
            logger.info("Loaded precomputed statistics")
        else:
            logger.info("Precomputing relevant statistics")
            (
                inter_E_mean,
                inter_E_std,
                formation_E_mean,
                formation_E_std,
                total_E_mean,
                total_E_std,
            ) = self._precompute_E()
            forces_dict = self._precompute_F()
            stats = {
                "formation": {"energy": {"mean": formation_E_mean, "std": formation_E_std}, "forces": forces_dict},
                "inter": {"energy": {"mean": inter_E_mean, "std": inter_E_std}, "forces": forces_dict},
                "total": {"energy": {"mean": total_E_mean, "std": total_E_std}, "forces": forces_dict},
            }
            with open(local_path, "wb") as f:
                pkl.dump(stats, f)
        self._compute_average_nb_atoms()
        self.__stats__ = stats

    def _compute_average_nb_atoms(self):
        self.__average_nb_atoms__ = np.mean(self.data["n_atoms"])

    def _set_linear_e0s(self):
        new_e0s = [np.zeros((max(self.numbers) + 1, 21)) for _ in range(len(self.__energy_methods__))]
        for z, e0 in self.linear_e0s.items():
            for i in range(len(self.__energy_methods__)):
                new_e0s[i][z, :] = e0[i]
        self.new_e0s = np.array(new_e0s)

    def _precompute_E(self):
        splits_idx = self.data["position_idx_range"][:, 1]
        s = np.array(self.data["atomic_inputs"][:, :2], dtype=int)
        s[:, 1] += MAX_CHARGE
        matrixs = [matrix[s[:, 0], s[:, 1]] for matrix in self.__isolated_atom_energies__]
        REGRESSOR_SUCCESS = False
        try:
            self._compute_linear_e0s()
            self._set_linear_e0s()
            linear_matrixs = [matrix[s[:, 0], s[:, 1]] for matrix in self.new_e0s]
            REGRESSOR_SUCCESS = True
        except np.linalg.LinAlgError:
            logger.warning(f"Failed to compute linear regression values for {self.__name__} dataset.")
        converted_energy_data = self.data["energies"]
        # calculation per molecule formation energy statistics
        E, E_lin = [], []
        for i, matrix in enumerate(matrixs):
            c = np.cumsum(np.append([0], matrix))[splits_idx]
            c[1:] = c[1:] - c[:-1]
            E.append(converted_energy_data[:, i] - c)
            if REGRESSOR_SUCCESS:
                c = np.cumsum(np.append([0], linear_matrixs[i]))[splits_idx]
                c[1:] = c[1:] - c[:-1]
                E_lin.append(converted_energy_data[:, i] - c)
        E = np.array(E).T
        inter_E_mean = np.nanmean(E / self.data["n_atoms"][:, None], axis=0)
        inter_E_std = np.nanstd(E / self.data["n_atoms"][:, None], axis=0)
        formation_E_mean = np.nanmean(E, axis=0)
        formation_E_std = np.nanstd(E, axis=0)
        total_E_mean = np.nanmean(converted_energy_data, axis=0)
        total_E_std = np.nanstd(converted_energy_data, axis=0)
        statistics_dict = {
            "formation": {"energy": {"mean": np.atleast_2d(formation_E_mean), "std": np.atleast_2d(formation_E_std)}},
            "per_atom_formation": {"energy": {"mean": np.atleast_2d(inter_E_mean), "std": np.atleast_2d(inter_E_std)}},
            "total": {"energy": {"mean": np.atleast_2d(total_E_mean), "std": np.atleast_2d(total_E_std)}},
        }
        if REGRESSOR_SUCCESS:
            E_lin = np.array(E_lin).T
            linear_E_mean = np.nanmean(E_lin, axis=0)
            linear_E_std = np.nanstd(E_lin, axis=0)
            linear_inter_E_mean = np.nanmean(E_lin / self.data["n_atoms"][:, None], axis=0)
            linear_inter_E_std = np.nanstd(E_lin / self.data["n_atoms"][:, None], axis=0)
            statistics_dict.update(
                {
                    "residual_regression": {
                        "energy": {"mean": np.atleast_2d(linear_E_mean), "std": np.atleast_2d(linear_E_std)}
                    },
                    "per_atom_residual_regression": {
                        "energy": {"mean": np.atleast_2d(linear_inter_E_mean), "std": np.atleast_2d(linear_inter_E_std)}
                    },
                    "linear_regression_values": self.linear_e0s,
                }
            )
        return statistics_dict

    def _precompute_F(self):
        if len(self.force_methods) == 0:
            return NOT_DEFINED
        converted_force_data = self.convert_forces(self.data["forces"])
        force_mean = np.nanmean(converted_force_data, axis=0)
        force_std = np.nanstd(converted_force_data, axis=0)
        force_rms = np.sqrt(np.nanmean(converted_force_data**2, axis=0))
        return {
            "mean": np.atleast_2d(force_mean.mean(axis=0)),
            "std": np.atleast_2d(force_std.mean(axis=0)),
            "components": {"rms": force_rms, "std": force_std, "mean": force_mean},
        }

    @property
    def numbers(self):
        if hasattr(self, "_numbers"):
            return self._numbers
        self._numbers = pd.unique(self.data["atomic_inputs"][..., 0]).astype(np.int32)
        return self._numbers

    @property
    def chemical_species(self):
        return np.array(ATOM_SYMBOLS)[self.numbers]

    @property
    def energy_unit(self):
        return self.__energy_unit__

    @property
    def distance_unit(self):
        return self.__distance_unit__

    @property
    def force_unit(self):
        return self.__forces_unit__

    @property
    def root(self):
        return p_join(get_local_cache(), self.__name__)

    @property
    def preprocess_path(self):
        path = p_join(self.root, "preprocessed")
        os.makedirs(path, exist_ok=True)
        return path

    @property
    def data_keys(self):
        keys = list(self.data_types.keys())
        if len(self.force_methods) == 0:
            keys.remove("forces")
        return keys

    @property
    def data_types(self):
        return {
            "atomic_inputs": np.float32,
            "position_idx_range": np.int32,
            "energies": np.float32,
            "forces": np.float32,
        }

    @property
    def data_shapes(self):
        return {
            "atomic_inputs": (-1, NB_ATOMIC_FEATURES),
            "position_idx_range": (-1, 2),
            "energies": (-1, len(self.energy_target_names)),
            "forces": (-1, 3, len(self.force_target_names)),
        }

    @property
    def atoms_per_molecules(self):
        try:
            if hasattr(self, "_n_atoms"):
                return self._n_atoms
            self._n_atoms = self.data["n_atoms"]
            return self._n_atoms
        except:  # noqa
            return None

    def _set_new_e0s_unit(self, en):
        old_en = self.energy_unit
        en = en if en is not None else old_en
        f = get_conversion(old_en, en)
        self.new_e0s = f(self.new_e0s)

    @property
    def force_mask(self):
        if len(self.__class__.__force_mask__) == 0:
            self.__class__.__force_mask__ = [False] * len(self.__energy_methods__)
        return self.__class__.__force_mask__

    def set_array_format(self, format: str):
        format = format.lower()
        assert format in _CONVERT_DICT, f"Format {format} not supported."
        self.array_format = format

    def _set_units(self, en, ds):
        old_en, old_ds = self.energy_unit, self.distance_unit
        en = en if en is not None else old_en
        ds = ds if ds is not None else old_ds

        # if en is None:
        self.set_energy_unit(en)
        # if ds is not None:
        self.set_distance_unit(ds)
        if self.force_methods:
            self.__forces_unit__ = self.energy_unit + "/" + self.distance_unit
            self.__class__.__fn_forces__ = get_conversion(old_en + "/" + old_ds, self.__forces_unit__)

    def _set_isolated_atom_energies(self):
        if self.__energy_methods__ is None:
            logger.error("No energy methods defined for this dataset.")
        f = get_conversion("hartree", self.__energy_unit__)
        self.__isolated_atom_energies__ = f(
            np.array([en_method.atom_energies_matrix for en_method in self.__energy_methods__])
        )

    def convert_energy(self, x):
        return self.__class__.__fn_energy__(x)

    def convert_distance(self, x):
        return self.__class__.__fn_distance__(x)

    def convert_forces(self, x):
        return self.__class__.__fn_forces__(x)

    def set_energy_unit(self, value: str):
        """
        Set a new energy unit for the dataset.
        """
        old_unit = self.energy_unit
        self.__energy_unit__ = value
        self.__class__.__fn_energy__ = get_conversion(old_unit, value)

    def set_distance_unit(self, value: str):
        """
        Set a new distance unit for the dataset.
        """
        old_unit = self.distance_unit
        self.__distance_unit__ = value
        self.__class__.__fn_distance__ = get_conversion(old_unit, value)

    def read_raw_entries(self):
        raise NotImplementedError

    def collate_list(self, list_entries):
        # concatenate entries
        res = {key: np.concatenate([r[key] for r in list_entries if r is not None], axis=0) for key in list_entries[0]}

        csum = np.cumsum(res.get("n_atoms"))
        x = np.zeros((csum.shape[0], 2), dtype=np.int32)
        x[1:, 0], x[:, 1] = csum[:-1], csum
        res["position_idx_range"] = x

        return res

    def save_preprocess(self, data_dict):
        # save memmaps
        logger.info("Preprocessing data and saving it to cache.")
        for key in self.data_keys:
            local_path = p_join(self.preprocess_path, f"{key}.mmap")
            out = np.memmap(local_path, mode="w+", dtype=data_dict[key].dtype, shape=data_dict[key].shape)
            out[:] = data_dict.pop(key)[:]
            out.flush()
            push_remote(local_path, overwrite=True)

        # save smiles and subset
        local_path = p_join(self.preprocess_path, "props.pkl")
        for key in ["name", "subset"]:
            data_dict[key] = np.unique(data_dict[key], return_inverse=True)

        with open(local_path, "wb") as f:
            pkl.dump(data_dict, f)
        push_remote(local_path, overwrite=True)

    def _convert_on_loading(self, x, key):
        if key == "energies":
            return self.convert_energy(x)
        elif key == "forces":
            return self.convert_forces(x)
        elif key == "atomic_inputs":
            x = np.array(x, dtype=np.float32)
            x[:, -3:] = self.convert_distance(x[:, -3:])
            return x
        else:
            return x

    def read_preprocess(self, overwrite_local_cache=False):
        logger.info("Reading preprocessed data.")
        logger.info(
            f"Dataset {self.__name__} with the following units:\n\
                     Energy: {self.energy_unit},\n\
                     Distance: {self.distance_unit},\n\
                     Forces: {self.force_unit if self.force_methods else 'None'}"
        )
        self.data = {}
        for key in self.data_keys:
            filename = p_join(self.preprocess_path, f"{key}.mmap")
            pull_locally(filename, overwrite=overwrite_local_cache)
            self.data[key] = np.memmap(filename, mode="r", dtype=self.data_types[key]).reshape(*self.data_shapes[key])

        filename = p_join(self.preprocess_path, "props.pkl")
        pull_locally(filename, overwrite=overwrite_local_cache)
        with open(filename, "rb") as f:
            tmp = pkl.load(f)
            for key in ["name", "subset", "n_atoms"]:
                x = tmp.pop(key)
                if len(x) == 2:
                    self.data[key] = x[0][x[1]]
                else:
                    self.data[key] = x

        for key in self.data:
            logger.info(f"Loaded {key} with shape {self.data[key].shape}, dtype {self.data[key].dtype}")

    def is_preprocessed(self):
        predicats = [copy_exists(p_join(self.preprocess_path, f"{key}.mmap")) for key in self.data_keys]
        predicats += [copy_exists(p_join(self.preprocess_path, "props.pkl"))]
        return all(predicats)

    def is_cached(self):
        """
        Check if the dataset is cached locally.
        """
        predicats = [os.path.exists(p_join(self.preprocess_path, f"{key}.mmap")) for key in self.data_keys]
        predicats += [os.path.exists(p_join(self.preprocess_path, "props.pkl"))]
        return all(predicats)

    def is_preprocessed_statistics(self):
        return bool(copy_exists(p_join(self.preprocess_path, "stats.pkl")))

    def preprocess(self, overwrite=False):
        if overwrite or not self.is_preprocessed():
            entries = self.read_raw_entries()
            res = self.collate_list(entries)
            self.save_preprocess(res)

    def save_xyz(self, idx: int, energy_method: int = 0, path: Optional[str] = None, ext=True):
        """
        Save the entry at index idx as an extxyz file.
        """
        if path is None:
            path = os.getcwd()
        at = self.get_ase_atoms(idx, ext=ext, energy_method=energy_method)
        write_extxyz(p_join(path, f"mol_{idx}.xyz"), at, plain=not ext)

    def to_xyz(self, energy_method: int = 0, path: Optional[str] = None):
        """
        Save dataset as single xyz file (extended xyz format).
        """
        with open(p_join(path if path else os.getcwd(), f"{self.__name__}.xyz"), "w") as f:
            for atoms in tqdm(
                self.as_iter(atoms=True, energy_method=energy_method),
                total=len(self),
                desc=f"Saving {self.__name__} as xyz file",
            ):
                write_extxyz(f, atoms, append=True)

    def get_ase_atoms(self, idx: int, energy_method: int = 0, ext=True):
        """
        Get the ASE atoms object for the entry at index idx.

        Parameters
        ----------
        idx : int
            Index of the entry.
        ext : bool, optional
            Whether to include additional informations
        """
        entry = self[idx]
        at = dict_to_atoms(entry, ext=ext, energy_method=energy_method)
        return at

    @requires_package("dscribe")
    @requires_package("datamol")
    def soap_descriptors(
        self,
        n_samples: Optional[Union[List[int], int]] = None,
        return_idxs: bool = True,
        progress: bool = True,
        **soap_kwargs,
    ) -> Dict[str, np.ndarray]:
        """
        Compute the SOAP descriptors for the dataset.

        Parameters
        ----------
        n_samples : Optional[Union[List[int],int]], optional
            Number of samples to use for the computation, by default None. If None, all the dataset is used.
            If a list of integers is provided, the descriptors are computed for each of the specified idx of samples.
        return_idxs : bool, optional
            Whether to return the indices of the samples used, by default True.
        progress : bool, optional
            Whether to show a progress bar, by default True.
        **soap_kwargs : dict
            Keyword arguments to pass to the SOAP descriptor.
            By defaut, the following values are used:
                - r_cut : 5.0
                - n_max : 8
                - l_max : 6
                - average : "inner"
                - periodic : False
                - compression : {"mode" : "mu1nu1"}

        Returns
        -------
        Dict[str, np.ndarray]
            Dictionary containing the following keys:
                - soap : np.ndarray of shape (N, M) containing the SOAP descriptors for the dataset
                - soap_kwargs : dict containing the keyword arguments used for the SOAP descriptor
                - idxs : np.ndarray of shape (N,) containing the indices of the samples used

        """
        import datamol as dm
        from dscribe.descriptors import SOAP

        if n_samples is None:
            idxs = list(range(len(self)))
        elif isinstance(n_samples, int):
            idxs = np.random.choice(len(self), size=n_samples, replace=False)
        else:  # list, set, np.ndarray
            idxs = n_samples
        datum = {}
        r_cut = soap_kwargs.pop("r_cut", 5.0)
        n_max = soap_kwargs.pop("n_max", 8)
        l_max = soap_kwargs.pop("l_max", 6)
        average = soap_kwargs.pop("average", "inner")
        periodic = soap_kwargs.pop("periodic", False)
        compression = soap_kwargs.pop("compression", {"mode": "mu1nu1"})
        soap = SOAP(
            species=self.chemical_species,
            periodic=periodic,
            r_cut=r_cut,
            n_max=n_max,
            l_max=l_max,
            average=average,
            compression=compression,
        )
        datum["soap_kwargs"] = {
            "r_cut": r_cut,
            "n_max": n_max,
            "l_max": l_max,
            "average": average,
            "compression": compression,
            "species": self.chemical_species,
            "periodic": periodic,
            **soap_kwargs,
        }

        def wrapper(idx):
            entry = self.get_ase_atoms(idx, ext=False)
            return soap.create(entry, centers=entry.positions)

        descr = dm.parallelized(wrapper, idxs, progress=progress, scheduler="threads", n_jobs=-1)
        datum["soap"] = np.vstack(descr)
        if return_idxs:
            datum["idxs"] = idxs
        return datum

    def as_iter(self, atoms: bool = False, energy_method: int = 0):
        """
        Return the dataset as an iterator.

        Parameters
        ----------
        atoms : bool, optional
            Whether to return the items as ASE atoms object, by default False
        """

        func = partial(self.get_ase_atoms, energy_method=energy_method) if atoms else self.__getitem__

        for i in range(len(self)):
            yield func(i)

    @property
    def _stats(self):
        return self.__stats__

    @property
    def average_n_atoms(self):
        """
        Average number of atoms in a molecule in the dataset.
        """
        if self.__average_nb_atoms__ is None:
            raise StatisticsNotAvailableError(self.__name__)
        return self.__average_nb_atoms__

    def get_statistics(self, normalization: str = "formation", return_none: bool = True):
        """
        Get the statistics of the dataset.
        normalization : str, optional
            Type of energy, by default "formation", must be one of ["formation", "total",
            "residual_regression", "per_atom_formation", "per_atom_residual_regression"]
        return_none : bool, optional
            Whether to return None if the statistics for the forces are not available, by default True
            Otherwise, the statistics for the forces are set to 0.0
        """
        stats = deepcopy(self._stats)
        if len(stats) == 0:
            raise StatisticsNotAvailableError(self.__name__)
        if normalization not in POSSIBLE_NORMALIZATION:
            raise NormalizationNotAvailableError(normalization)
        selected_stats = stats[normalization]
        if len(self.force_methods) == 0 and not return_none:
            selected_stats.update(
                {
                    "forces": {
                        "mean": np.array([0.0]),
                        "std": np.array([0.0]),
                        "components": {
                            "mean": np.array([[0.0], [0.0], [0.0]]),
                            "std": np.array([[0.0], [0.0], [0.0]]),
                            "rms": np.array([[0.0], [0.0], [0.0]]),
                        },
                    }
                }
            )
        # cycle trough dict to convert units
        for key in selected_stats:
            if key == "forces":
                for key2 in selected_stats[key]:
                    if key2 != "components":
                        selected_stats[key][key2] = self.convert_forces(selected_stats[key][key2])
                    else:
                        for key2 in selected_stats[key]["components"]:
                            selected_stats[key]["components"][key2] = self.convert_forces(
                                selected_stats[key]["components"][key2]
                            )
            else:
                for key2 in selected_stats[key]:
                    selected_stats[key][key2] = self.convert_energy(selected_stats[key][key2])
        return selected_stats

    def __str__(self):
        return f"{self.__name__}"

    def __repr__(self):
        return f"{self.__name__}"

    def __len__(self):
        return self.data["energies"].shape[0]

    def __smiles_converter__(self, x):
        """util function to convert string to smiles: useful if the smiles is
        encoded in a different format than its display format
        """
        return x

    def _convert_array(self, x: np.ndarray):
        return _CONVERT_DICT.get(self.array_format)(x)

    def __getitem__(self, idx: int):
        shift = MAX_CHARGE
        p_start, p_end = self.data["position_idx_range"][idx]
        input = self.data["atomic_inputs"][p_start:p_end]
        z, c, positions, energies = (
            self._convert_array(np.array(input[:, 0], dtype=np.int32)),
            self._convert_array(np.array(input[:, 1], dtype=np.int32)),
            self._convert_array(np.array(input[:, -3:], dtype=np.float32)),
            self._convert_array(np.array(self.data["energies"][idx], dtype=np.float32)),
        )
        name = self.__smiles_converter__(self.data["name"][idx])
        subset = self.data["subset"][idx]

        if "forces" in self.data:
            forces = self._convert_array(np.array(self.data["forces"][p_start:p_end], dtype=np.float32))
        else:
            forces = None

        e0 = self._convert_array(self.__isolated_atom_energies__[..., z, c + shift].T)
        linear_e0 = self._convert_array(self.new_e0s[..., z, c + shift].T) if hasattr(self, "new_e0s") else None

        bunch = Bunch(
            positions=positions,
            atomic_numbers=z,
            charges=c,
            e0=e0,
            linear_e0=linear_e0,
            energies=energies,
            name=name,
            subset=subset,
            forces=forces,
        )

        if self.transform is not None:
            bunch = self.transform(bunch)

        return bunch<|MERGE_RESOLUTION|>--- conflicted
+++ resolved
@@ -36,12 +36,7 @@
     push_remote,
     set_cache_dir,
 )
-<<<<<<< HEAD
-from openqdc.utils.molecule import atom_table, z_to_formula
 from openqdc.utils.package_utils import has_package, requires_package
-=======
-from openqdc.utils.package_utils import requires_package
->>>>>>> 95749743
 from openqdc.utils.regressor import Regressor
 from openqdc.utils.units import get_conversion
 
