import os
from glob import glob
from os.path import join as p_join

import datamol as dm
import numpy as np

from openqdc.datasets.base import BaseDataset
from openqdc.methods import PotentialMethod
from openqdc.utils.molecule import get_atomic_number_and_charge


def read_mol(mol_dir):
    filenames = glob(p_join(mol_dir, "*.sdf"))
    mols = [dm.read_sdf(f, remove_hs=False)[0] for f in filenames]
    n_confs = len(mols)

    if len(mols) == 0:
        return None

    smiles = dm.to_smiles(mols[0], explicit_hs=False)
    x = get_atomic_number_and_charge(mols[0])[None, ...].repeat(n_confs, axis=0)
    positions = np.array([mol.GetConformer().GetPositions() for mol in mols])
    props = [mol.GetPropsAsDict() for mol in mols]
    targets = np.array([[p[el] for el in QMugs.energy_target_names] for p in props])

    res = dict(
        name=np.array([smiles] * n_confs),
        subset=np.array(["qmugs"] * n_confs),
        energies=targets.astype(np.float64),
        atomic_inputs=np.concatenate((x, positions), axis=-1, dtype=np.float32).reshape(-1, 5),
        n_atoms=np.array([x.shape[1]] * n_confs, dtype=np.int32),
    )

    return res


class QMugs(BaseDataset):
    """
    The QMugs dataset contains 2 million conformers for 665k biologically and pharmacologically relevant molecules
    extracted from the ChEMBL database. Three geometries per molecule are generated and optimized using the GFN2-xTB
    method. Using the optimized geometry, the atomic and molecular properties are calculated using both, semi-empirical
    method (GFN2-xTB) and DFT method (ωB97X-D/def2-SVP).

    Usage:
    ```python
    from openqdc.datasets import QMugs
    dataset = QMugs()
    ```

    References:
<<<<<<< HEAD
        https://arxiv.org/abs/2107.00367
        https://www.nature.com/articles/s41597-022-01390-7#ethics
=======
        https://arxiv.org/abs/2107.00367\n
        https://www.nature.com/articles/s41597-022-01390-7#ethics\n
>>>>>>> d2915159
        https://www.research-collection.ethz.ch/handle/20.500.11850/482129
    """

    __name__ = "qmugs"
    __energy_methods__ = [PotentialMethod.GFN2_XTB, PotentialMethod.WB97X_D_DEF2_SVP]  # "gfn2_xtb", "wb97x-d/def2-svp"
    __energy_unit__ = "hartree"
    __distance_unit__ = "ang"
    __forces_unit__ = "hartree/ang"
    __links__ = {
        "summary.csv": "https://libdrive.ethz.ch/index.php/s/X5vOBNSITAG5vzM/download?path=%2F&files=summary.csv",
        "structures.tar.gz": "https://libdrive.ethz.ch/index.php/s/X5vOBNSITAG5vzM/download?path=%2F&files=structures.tar.gz",  # noqa
    }

    energy_target_names = [
        "GFN2:TOTAL_ENERGY",
        "DFT:TOTAL_ENERGY",
    ]

    def read_raw_entries(self):
        raw_path = p_join(self.root, "structures")
        mol_dirs = [p_join(raw_path, d) for d in os.listdir(raw_path)]

        samples = dm.parallelized(read_mol, mol_dirs, n_jobs=-1, progress=True, scheduler="threads")
        return samples


class QMugs_V2(QMugs):
    """
    QMugs_V2 is an extension of the QMugs dataset containing PM6 labels for each of the 4.2M geometries.

    Usage:
    ```python
    from openqdc.datasets import QMugs_V2
    dataset = QMugs_V2()
    ```
    """

    __name__ = "qmugs_v2"
    __energy_methods__ = QMugs.__energy_methods__ + [PotentialMethod.PM6]
    energy_target_names = QMugs.energy_target_names + ["PM6"]
    __force_mask__ = QMugs.__force_mask__ + [False]<|MERGE_RESOLUTION|>--- conflicted
+++ resolved
@@ -49,13 +49,8 @@
     ```
 
     References:
-<<<<<<< HEAD
-        https://arxiv.org/abs/2107.00367
-        https://www.nature.com/articles/s41597-022-01390-7#ethics
-=======
         https://arxiv.org/abs/2107.00367\n
         https://www.nature.com/articles/s41597-022-01390-7#ethics\n
->>>>>>> d2915159
         https://www.research-collection.ethz.ch/handle/20.500.11850/482129
     """
 
