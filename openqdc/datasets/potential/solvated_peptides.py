from os.path import join as p_join

from openqdc.datasets.base import BaseDataset
from openqdc.methods import PotentialMethod
from openqdc.utils import read_qc_archive_h5


class SolvatedPeptides(BaseDataset):
    """
    The solvated protein fragments dataset probes many-body intermolecular interactions between "protein fragments"
    and water molecules. Geometries are first optimized with the semi-empirical method PM7 and then MD simulations are
    run at 1000K with a time-step of 0.1fs using Atomic Simulations Environment (ASE). Structures are saved every 10
    steps, where energies, forces and dipole moments are calculated at revPBE-D3(BJ)/def2-TZVP level of theory.

    Usage:
    ```python
    from openqdc.datasets import SolvatedPeptides
    dataset = SolvatedPeptides()
    ```

    References:
<<<<<<< HEAD
        https://doi.org/10.1021/acs.jctc.9b00181
=======
        https://doi.org/10.1021/acs.jctc.9b00181\n
>>>>>>> d2915159
        https://zenodo.org/records/2605372
    """

    __name__ = "solvated_peptides"

    __energy_methods__ = [
        PotentialMethod.REVPBE_D3_BJ_DEF2_TZVP
        # "revpbe-d3(bj)/def2-tzvp",
    ]

    energy_target_names = [
        "revPBE-D3(BJ):def2-TZVP Atomization Energy",
    ]

    __force_mask__ = [True]

    force_target_names = [
        "revPBE-D3(BJ):def2-TZVP Gradient",
    ]

    # TO CHECK
    __energy_unit__ = "ev"
    __distance_unit__ = "ang"
    __forces_unit__ = "ev/ang"
    __links__ = {"solvated_peptides.hdf5.gz": "https://zenodo.org/record/3585804/files/213.hdf5.gz"}

    def __smiles_converter__(self, x):
        """util function to convert string to smiles: useful if the smiles is
        encoded in a different format than its display format
        """
        return "_".join(x.decode("ascii").split("_")[:-1])

    def read_raw_entries(self):
        raw_path = p_join(self.root, "solvated_peptides.h5.gz")
        samples = read_qc_archive_h5(raw_path, "solvated_peptides", self.energy_target_names, self.force_target_names)

        return samples<|MERGE_RESOLUTION|>--- conflicted
+++ resolved
@@ -19,11 +19,7 @@
     ```
 
     References:
-<<<<<<< HEAD
-        https://doi.org/10.1021/acs.jctc.9b00181
-=======
         https://doi.org/10.1021/acs.jctc.9b00181\n
->>>>>>> d2915159
         https://zenodo.org/records/2605372
     """
 
