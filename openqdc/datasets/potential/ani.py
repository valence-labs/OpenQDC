import os
from os.path import join as p_join

import numpy as np

from openqdc.datasets.base import BaseDataset
from openqdc.methods import PotentialMethod
from openqdc.utils import load_hdf5_file, read_qc_archive_h5
from openqdc.utils.io import get_local_cache


def read_ani2_h5(raw_path):
    h5f = load_hdf5_file(raw_path)
    samples = []
    for _, props in h5f.items():
        samples.append(extract_ani2_entries(props))
    return samples


def extract_ani2_entries(properties):
    coordinates = properties["coordinates"]
    species = properties["species"]
    forces = properties["forces"]
    energies = properties["energies"]
    n_atoms = coordinates.shape[1]
    n_entries = coordinates.shape[0]
    flattened_coordinates = coordinates[:].reshape((-1, 3))
    xs = np.stack((species[:].flatten(), np.zeros(flattened_coordinates.shape[0])), axis=-1)
    res = dict(
        name=np.array(["ANI2"] * n_entries),
        subset=np.array([str(n_atoms)] * n_entries),
        energies=energies[:].reshape((-1, 1)).astype(np.float64),
        atomic_inputs=np.concatenate((xs, flattened_coordinates), axis=-1, dtype=np.float32),
        n_atoms=np.array([n_atoms] * n_entries, dtype=np.int32),
        forces=forces[:].reshape(-1, 3, 1).astype(np.float32),
    )
    return res


class ANI1(BaseDataset):
    """
    The ANI-1 dataset is a collection of 22 x 10^6 structural conformations from 57,000 distinct small organic
    molecules. The molecules contain 4 distinct atoms, C, N, O and H. Electronic structure calculations use the
    wB97x density functional and the 6-31G(d) basis set. For generating structures, smiles strings for molecules
    are used for generating 3D conformations using RDKit. These 3D structures are then pre-optimized to a stationary
    point using the MMFF94 force field. Finally, geometries are optimized until energy minima using the chosen DFT
    level.

    Usage:
    ```python
    from openqdc.datasets import ANI1
    dataset = ANI1()
    ```

    References:
        https://www.nature.com/articles/sdata2017193\n
        https://github.com/aiqm/ANI1x_datasets
    """

    __name__ = "ani1"

    __energy_methods__ = [
        PotentialMethod.WB97X_6_31G_D,  # "wb97x/6-31g(d)"
    ]

    energy_target_names = [
        "ωB97x:6-31G(d) Energy",
    ]

    __energy_unit__ = "hartree"
    __distance_unit__ = "bohr"
    __forces_unit__ = "hartree/bohr"
    __links__ = {"ani1.hdf5.gz": "https://zenodo.org/record/3585840/files/214.hdf5.gz"}

    @property
    def root(self):
        return p_join(get_local_cache(), "ani")

    @property
    def config(self):
        assert len(self.__links__) > 0, "No links provided for fetching"
        return dict(dataset_name="ani", links=self.__links__)

    def __smiles_converter__(self, x):
        return "-".join(x.decode("ascii").split("-")[:-1])

    @property
    def preprocess_path(self):
        path = p_join(self.root, "preprocessed", self.__name__)
        os.makedirs(path, exist_ok=True)
        return path

    def read_raw_entries(self):
        raw_path = p_join(self.root, f"{self.__name__}.h5.gz")
        samples = read_qc_archive_h5(raw_path, self.__name__, self.energy_target_names, self.force_target_names)
        return samples


class ANI1X(ANI1):
    """
    The ANI-1X dataset consists of ANI-1 molecules + some molecules added using active learning, which leads to
    a total of 5,496,771 conformers with 63,865 unique molecules. Databases of molecules like GDB-11, ChEMBL,
    generated amino acids and 2-amino acid peptides are used for sampling new molecules. One of the techniques
    are used for sampling conformations, (1) molecular dynamics, (2) normal mode sampling, (3) dimer sampling and
    (4) torsion sampling.

    Usage:
    ```python
    from openqdc.datasets import ANI1X
    dataset = ANI1X()
    ```

    References:
<<<<<<< HEAD
        https://doi.org/10.1063/1.5023802
=======
        https://doi.org/10.1063/1.5023802\n
>>>>>>> d2915159
        https://github.com/aiqm/ANI1x_datasets
    """

    __name__ = "ani1x"
    __energy_unit__ = "hartree"
    __distance_unit__ = "ang"
    __forces_unit__ = "hartree/ang"

    __energy_methods__ = [
        PotentialMethod.NONE,  # "hf/cc-pvdz",
        PotentialMethod.NONE,  # "hf/cc-pvqz",
        PotentialMethod.NONE,  # "hf/cc-pvtz",
        PotentialMethod.NONE,  # "mp2/cc-pvdz",
        PotentialMethod.NONE,  # "mp2/cc-pvqz",
        PotentialMethod.NONE,  # "mp2/cc-pvtz",
        PotentialMethod.NONE,  # "wb97x/6-31g(d)",
        PotentialMethod.NONE,  # "wb97x/cc-pvtz",
    ]

    energy_target_names = [
        "HF:cc-pVDZ Total Energy",
        "HF:cc-pVQZ Total Energy",
        "HF:cc-pVTZ Total Energy",
        "MP2:cc-pVDZ Correlation Energy",
        "MP2:cc-pVQZ Correlation Energy",
        "MP2:cc-pVTZ Correlation Energy",
        "wB97x:6-31G(d) Total Energy",
        "wB97x:def2-TZVPP Total Energy",
    ]

    force_target_names = [
        "wB97x:6-31G(d) Atomic Forces",
        "wB97x:def2-TZVPP Atomic Forces",
    ]

    __force_mask__ = [False, False, False, False, False, False, True, True]
    __links__ = {"ani1ccx.hdf5.gz": "https://zenodo.org/record/4081692/files/293.hdf5.gz"}

    def convert_forces(self, x):
        return super().convert_forces(x) * 0.529177249  # correct the Dataset error

    def __smiles_converter__(self, x):
        return x


class ANI1CCX(ANI1):
    """
    ANI1-CCX is a dataset of 500k conformers subsampled from the 5.5M conformers of ANI-1X dataset using active
    learning. The conformations are labelled using a high accuracy CCSD(T)*/CBS method.

    Usage:
    ```python
    from openqdc.datasets import ANI1CCX
    dataset = ANI1CCX()
    ```

    References:
<<<<<<< HEAD
        https://doi.org/10.1038/s41467-019-10827-4
=======
        https://doi.org/10.1038/s41467-019-10827-4\n
>>>>>>> d2915159
        https://github.com/aiqm/ANI1x_datasets
    """

    __name__ = "ani1ccx"
    __energy_unit__ = "hartree"
    __distance_unit__ = "ang"
    __forces_unit__ = "hartree/ang"

    __energy_methods__ = [
        PotentialMethod.NONE,  # "ccsd(t)/cbs",
        PotentialMethod.NONE,  # "ccsd(t)/cc-pvdz",
        PotentialMethod.NONE,  # "ccsd(t)/cc-pvtz",
        PotentialMethod.NONE,  # "tccsd(t)/cc-pvdz",
    ]

    energy_target_names = [
        "CCSD(T)*:CBS Total Energy",
        "NPNO-CCSD(T):cc-pVDZ Correlation Energy",
        "NPNO-CCSD(T):cc-pVTZ Correlation Energy",
        "TPNO-CCSD(T):cc-pVDZ Correlation Energy",
    ]
    force_target_names = []
    __links__ = {"ani1x.hdf5.gz": "https://zenodo.org/record/4081694/files/292.hdf5.gz"}

    def __smiles_converter__(self, x):
        """util function to convert string to smiles: useful if the smiles is
        encoded in a different format than its display format
        """
        return x


class ANI1CCX_V2(ANI1CCX):
    """
    ANI1CCX_V2 is an extension of the ANI1CCX dataset with additional PM6 and GFN2_xTB labels
    for each conformation.

    Usage:
    ```python
    from openqdc.datasets import ANI1CCX_V2
    dataset = ANI1CCX_V2()
    ```

    References:
<<<<<<< HEAD
        https://doi.org/10.1038/s41467-019-10827-4
=======
        https://doi.org/10.1038/s41467-019-10827-4\n
>>>>>>> d2915159
        https://github.com/aiqm/ANI1x_datasets
    """

    __name__ = "ani1ccx_v2"

    __energy_methods__ = ANI1CCX.__energy_methods__ + [PotentialMethod.PM6, PotentialMethod.GFN2_XTB]
    energy_target_names = ANI1CCX.energy_target_names + ["PM6", "GFN2"]
    __force_mask__ = ANI1CCX.__force_mask__ + [False, False]


class ANI2X(ANI1):
    """
    The ANI-2X dataset was constructed using active learning from modified versions of GDB-11, CheMBL, and s66x8.
    It adds three new elements (F, Cl, S) resulting in 4.6 million conformers from 13k chemical isomers, optimized
    using the LBFGS algorithm and labeled with ωB97X/6-31G*. The same sampling techniques as done in ANI-1X are
    used for generating geometries.

    Usage:
    ```python
    from openqdc.datasets import ANI2X
    dataset = ANI2X()
    ```

    References:
        https://doi.org/10.1021/acs.jctc.0c00121
        https://github.com/aiqm/ANI1x_datasets
    """

    __name__ = "ani2x"
    __energy_unit__ = "hartree"
    __distance_unit__ = "ang"
    __forces_unit__ = "hartree/ang"

    __energy_methods__ = [
        # PotentialMethod.NONE,  # "b973c/def2mtzvp",
        PotentialMethod.WB97X_6_31G_D,  # "wb97x/631gd", # PAPER DATASET
        # PotentialMethod.NONE,  # "wb97md3bj/def2tzvpp",
        # PotentialMethod.NONE,  # "wb97mv/def2tzvpp",
        # PotentialMethod.NONE,  # "wb97x/def2tzvpp",
    ]

    energy_target_names = [
        # "b973c/def2mtzvp",
        "wb97x/631gd",
        # "wb97md3bj/def2tzvpp",
        # "wb97mv/def2tzvpp",
        # "wb97x/def2tzvpp",
    ]

    force_target_names = ["wb97x/631gd"]  # "b973c/def2mtzvp",

    __force_mask__ = [True]
    __links__ = {  # "ANI-2x-B973c-def2mTZVP.tar.gz": "https://zenodo.org/records/10108942/files/ANI-2x-B973c-def2mTZVP.tar.gz?download=1",  # noqa
        # "ANI-2x-wB97MD3BJ-def2TZVPP.tar.gz": "https://zenodo.org/records/10108942/files/ANI-2x-wB97MD3BJ-def2TZVPP.tar.gz?download=1", # noqa
        # "ANI-2x-wB97MV-def2TZVPP.tar.gz": "https://zenodo.org/records/10108942/files/ANI-2x-wB97MV-def2TZVPP.tar.gz?download=1", # noqa
        "ANI-2x-wB97X-631Gd.tar.gz": "https://zenodo.org/records/10108942/files/ANI-2x-wB97X-631Gd.tar.gz?download=1",  # noqa
        # "ANI-2x-wB97X-def2TZVPP.tar.gz": "https://zenodo.org/records/10108942/files/ANI-2x-wB97X-def2TZVPP.tar.gz?download=1", # noqa
    }

    def __smiles_converter__(self, x):
        return x

    def read_raw_entries(self):
        samples = []
        for lvl_theory in self.__links__.keys():
            raw_path = p_join(self.root, "final_h5", f"{lvl_theory.split('.')[0]}.h5")
            samples.extend(read_ani2_h5(raw_path))
        return samples<|MERGE_RESOLUTION|>--- conflicted
+++ resolved
@@ -111,11 +111,7 @@
     ```
 
     References:
-<<<<<<< HEAD
-        https://doi.org/10.1063/1.5023802
-=======
         https://doi.org/10.1063/1.5023802\n
->>>>>>> d2915159
         https://github.com/aiqm/ANI1x_datasets
     """
 
@@ -173,11 +169,7 @@
     ```
 
     References:
-<<<<<<< HEAD
-        https://doi.org/10.1038/s41467-019-10827-4
-=======
         https://doi.org/10.1038/s41467-019-10827-4\n
->>>>>>> d2915159
         https://github.com/aiqm/ANI1x_datasets
     """
 
@@ -221,11 +213,7 @@
     ```
 
     References:
-<<<<<<< HEAD
-        https://doi.org/10.1038/s41467-019-10827-4
-=======
         https://doi.org/10.1038/s41467-019-10827-4\n
->>>>>>> d2915159
         https://github.com/aiqm/ANI1x_datasets
     """
 
