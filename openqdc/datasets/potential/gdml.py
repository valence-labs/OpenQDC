from os.path import join as p_join

from openqdc.datasets.base import BaseDataset
from openqdc.methods import PotentialMethod
from openqdc.utils import read_qc_archive_h5


class GDML(BaseDataset):
    """
    Gradient Domain Machine Learning (GDML) is a dataset consisting of samples from ab initio
<<<<<<< HEAD
    molecular dynamics (AIMD) trajectories at a resolution of 0.5fs. The dataset consists of, Benzene
    (627000 conformations), Uracil (133000 conformations), Naptalene (326000 conformations), Aspirin
    (211000 conformations) Salicylic Acid (320000 conformations), Malonaldehyde (993000 conformations),
    Ethanol (555000 conformations) and Toluene (100000 conformations). Energy and force labels for
    each conformation are computed using the PBE + vdW-TS electronic structure method.
=======
    molecular dynamics (AIMD) trajectories.

    The dataset consists of the following trajectories:
        Benzene: 627000 samples\n
        Uracil: 133000 samples\n
        Naptalene: 326000 samples\n
        Aspirin: 211000 samples\n
        Salicylic Acid: 320000 samples\n
        Malonaldehyde: 993000 samples\n
        Ethanol: 555000 samples\n
        Toluene: 100000 samples\n
>>>>>>> dac9308f

    Usage:
    ```python
    from openqdc.datasets import GDML
    dataset = GDML()
    ```

    References:
        https://www.science.org/doi/10.1126/sciadv.1603015
        http://www.sgdml.org/#datasets
    """

    __name__ = "gdml"

    __energy_methods__ = [
        PotentialMethod.CCSD_CC_PVDZ,  # "ccsd/cc-pvdz",
        PotentialMethod.CCSD_T_CC_PVDZ,  # "ccsd(t)/cc-pvdz",
        # TODO: verify if basis set vdw-ts == def2-tzvp and
        # it is the same in ISO17 and revmd17
        PotentialMethod.PBE_DEF2_TZVP,  # "pbe/def2-tzvp",  # MD17
    ]

    energy_target_names = [
        "CCSD Energy",
        "CCSD(T) Energy",
        "PBE-TS Energy",
    ]

    __force_mask__ = [True, True, True]

    force_target_names = [
        "CCSD Gradient",
        "CCSD(T) Gradient",
        "PBE-TS Gradient",
    ]

    __energy_unit__ = "kcal/mol"
    __distance_unit__ = "ang"
    __forces_unit__ = "kcal/mol/ang"
    __links__ = {
        "gdb7_9.hdf5.gz": "https://zenodo.org/record/3588361/files/208.hdf5.gz",
        "gdb10_13.hdf5.gz": "https://zenodo.org/record/3588364/files/209.hdf5.gz",
        "drugbank.hdf5.gz": "https://zenodo.org/record/3588361/files/207.hdf5.gz",
        "tripeptides.hdf5.gz": "https://zenodo.org/record/3588368/files/211.hdf5.gz",
        "ani_md.hdf5.gz": "https://zenodo.org/record/3588341/files/205.hdf5.gz",
        "s66x8.hdf5.gz": "https://zenodo.org/record/3588367/files/210.hdf5.gz",
    }

    def read_raw_entries(self):
        raw_path = p_join(self.root, "gdml.h5.gz")
        samples = read_qc_archive_h5(raw_path, "gdml", self.energy_target_names, self.force_target_names)

        return samples<|MERGE_RESOLUTION|>--- conflicted
+++ resolved
@@ -8,13 +8,11 @@
 class GDML(BaseDataset):
     """
     Gradient Domain Machine Learning (GDML) is a dataset consisting of samples from ab initio
-<<<<<<< HEAD
     molecular dynamics (AIMD) trajectories at a resolution of 0.5fs. The dataset consists of, Benzene
     (627000 conformations), Uracil (133000 conformations), Naptalene (326000 conformations), Aspirin
     (211000 conformations) Salicylic Acid (320000 conformations), Malonaldehyde (993000 conformations),
     Ethanol (555000 conformations) and Toluene (100000 conformations). Energy and force labels for
     each conformation are computed using the PBE + vdW-TS electronic structure method.
-=======
     molecular dynamics (AIMD) trajectories.
 
     The dataset consists of the following trajectories:
@@ -26,7 +24,6 @@
         Malonaldehyde: 993000 samples\n
         Ethanol: 555000 samples\n
         Toluene: 100000 samples\n
->>>>>>> dac9308f
 
     Usage:
     ```python
