from io import StringIO
from os.path import join as p_join

import numpy as np
import pandas as pd
from tqdm import tqdm

from openqdc.datasets.base import BaseDataset
from openqdc.methods import PotentialMethod
from openqdc.utils.constants import ATOM_TABLE


def content_to_xyz(content, e_map):
    try:
        tmp = content.split("\n")[1].split(" | ")
        code = tmp[0].split(" ")[-1]
        name = tmp[3].split(" ")[-1]
    except Exception:
        print(content)
        return None

    s = StringIO(content)
    d = np.loadtxt(s, skiprows=2, dtype="str")
    z, positions = d[:, 0], d[:, 1:].astype(np.float32)
    z = np.array([ATOM_TABLE.GetAtomicNumber(s) for s in z])
    xs = np.stack((z, np.zeros_like(z)), axis=-1)
    e = e_map[code]

    conf = dict(
        atomic_inputs=np.concatenate((xs, positions), axis=-1, dtype=np.float32),
        name=np.array([name]),
        energies=np.array([e], dtype=np.float64)[:, None],
        n_atoms=np.array([positions.shape[0]], dtype=np.int32),
        subset=np.array(["tmqm"]),
    )

    return conf


def read_xyz(fname, e_map):
    with open(fname, "r") as f:
        contents = f.read().split("\n\n")

    res = [content_to_xyz(content, e_map) for content in tqdm(contents)]
    return res


class TMQM(BaseDataset):
    """
    tmQM dataset contains the geometries of a large transition metal-organic compound space with a large variety of
    organic ligands and 30 transition metals. It contains energy labels for 86,665 mononuclear complexes calculated
    at the TPSSh-D3BJ/def2-SV DFT level of theory. Structures are first extracted from Cambridge Structure Database
    and then optimized in gas phase with the extended tight-binding GFN2-xTB method.

    Usage:
    ```python
    from openqdc.datasets import TMQM
    dataset = TMQM()
    ```

    References:
<<<<<<< HEAD
        https://pubs.acs.org/doi/10.1021/acs.jcim.0c01041
=======
        https://pubs.acs.org/doi/10.1021/acs.jcim.0c01041\n
>>>>>>> d2915159
        https://github.com/bbskjelstad/tmqm
    """

    __name__ = "tmqm"

    __energy_methods__ = [PotentialMethod.TPSSH_DEF2_TZVP]  # "tpssh/def2-tzvp"]

    energy_target_names = ["TPSSh/def2TZVP level"]

    __energy_unit__ = "hartree"
    __distance_unit__ = "ang"
    __forces_unit__ = "hartree/ang"
    __links__ = {
        x: f"https://raw.githubusercontent.com/bbskjelstad/tmqm/master/data/{x}"
        for x in ["tmQM_X1.xyz.gz", "tmQM_X2.xyz.gz", "tmQM_y.csv", "Benchmark2_TPSSh_Opt.xyz"]
    }

    def read_raw_entries(self):
        df = pd.read_csv(p_join(self.root, "tmQM_y.csv"), sep=";", usecols=["CSD_code", "Electronic_E"])
        e_map = dict(zip(df["CSD_code"], df["Electronic_E"]))
        raw_fnames = ["tmQM_X1.xyz", "tmQM_X2.xyz", "Benchmark2_TPSSh_Opt.xyz"]
        samples = []
        for fname in raw_fnames:
            data = read_xyz(p_join(self.root, fname), e_map)
            samples += data

        return samples<|MERGE_RESOLUTION|>--- conflicted
+++ resolved
@@ -59,11 +59,7 @@
     ```
 
     References:
-<<<<<<< HEAD
-        https://pubs.acs.org/doi/10.1021/acs.jcim.0c01041
-=======
         https://pubs.acs.org/doi/10.1021/acs.jcim.0c01041\n
->>>>>>> d2915159
         https://github.com/bbskjelstad/tmqm
     """
 
