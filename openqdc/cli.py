from typing import List, Optional

import typer
from loguru import logger
from prettytable import PrettyTable
from typing_extensions import Annotated

from openqdc import AVAILABLE_DATASETS, AVAILABLE_POTENTIAL_DATASETS
from openqdc.raws.config_factory import DataConfigFactory
from openqdc.raws.fetch import DataDownloader

app = typer.Typer(help="OpenQDC CLI")


def exist_dataset(dataset):
    if dataset not in AVAILABLE_DATASETS:
        logger.error(f"{dataset} is not available. Please open an issue on Github for the team to look into it.")
        return False
    return True


def format_entry(empty_dataset):
    if len(empty_dataset.__energy_methods__) > 10:
        entry = ",".join(empty_dataset.__energy_methods__[:10]) + "..."
    else:
        entry = ",".join(empty_dataset.__energy_methods__[:10])
    return entry


@app.command()
def download(
    datasets: List[str],
    overwrite: Annotated[
        bool,
        typer.Option(
            help="Whether to overwrite or force the re-download of the datasets.",
        ),
    ] = False,
    cache_dir: Annotated[
        Optional[str],
        typer.Option(
            help="Path to the cache. If not provided, the default cache directory (.cache/openqdc/) will be used.",
        ),
    ] = None,
):
    """
    Download preprocessed ml-ready datasets from the main openQDC hub.

    Example:
        openqdc download Spice QMugs
    """
    for dataset in list(map(lambda x: x.lower().replace("_", ""), datasets)):
        if exist_dataset(dataset):
            if AVAILABLE_DATASETS[dataset].no_init().is_cached() and not overwrite:
                logger.info(f"{dataset} is already cached. Skipping download")
            else:
                AVAILABLE_DATASETS[dataset](overwrite_local_cache=True, cache_dir=cache_dir)


@app.command()
def datasets():
    """
    Print a table of the available openQDC datasets and some informations.
    """
    table = PrettyTable(["Name", "Type of Energy", "Forces", "Level of theory"])
    for dataset in AVAILABLE_DATASETS:
        empty_dataset = AVAILABLE_DATASETS[dataset].no_init()
<<<<<<< HEAD
        has_forces = False if not empty_dataset.force_methods else True
        table.add_row([dataset, has_forces, ",".join(empty_dataset.__energy_methods__)])
=======
        has_forces = False if not empty_dataset.__force_methods__ else True
        en_type = "Potential" if dataset in AVAILABLE_POTENTIAL_DATASETS else "Interaction"
        table.add_row(
            [
                dataset,
                en_type,
                has_forces,
                format_entry(empty_dataset),
            ]
        )
>>>>>>> e1456e6b
    table.align = "l"
    print(table)


@app.command()
def fetch(datasets: List[str]):
    """
    Download the raw datasets files from the main openQDC hub.
    Special case: if the dataset is "all", all available datasets will be downloaded.

    Example:
        openqdc fetch Spice
    """
    if datasets[0] == "all":
        dataset_names = DataConfigFactory.available_datasets
    else:
        dataset_names = datasets

    for dataset_name in dataset_names:
        dd = DataDownloader()
        dd.from_name(dataset_name)


if __name__ == "__main__":
    app()<|MERGE_RESOLUTION|>--- conflicted
+++ resolved
@@ -65,10 +65,6 @@
     table = PrettyTable(["Name", "Type of Energy", "Forces", "Level of theory"])
     for dataset in AVAILABLE_DATASETS:
         empty_dataset = AVAILABLE_DATASETS[dataset].no_init()
-<<<<<<< HEAD
-        has_forces = False if not empty_dataset.force_methods else True
-        table.add_row([dataset, has_forces, ",".join(empty_dataset.__energy_methods__)])
-=======
         has_forces = False if not empty_dataset.__force_methods__ else True
         en_type = "Potential" if dataset in AVAILABLE_POTENTIAL_DATASETS else "Interaction"
         table.add_row(
@@ -79,7 +75,6 @@
                 format_entry(empty_dataset),
             ]
         )
->>>>>>> e1456e6b
     table.align = "l"
     print(table)
 
