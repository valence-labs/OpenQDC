--- conflicted
+++ resolved
@@ -19,12 +19,8 @@
 from rdkit.Chem import MolFromXYZFile
 from tqdm import tqdm
 
-<<<<<<< HEAD
-from openqdc.utils.molecule import atom_table, z_to_formula
-=======
 from openqdc.utils.constants import ATOM_TABLE
 from openqdc.utils.molecule import z_to_formula
->>>>>>> 95749743
 
 gcp_filesys = fsspec.filesystem("gs")  # entry point for google bucket (need gsutil permission)
 gcp_filesys_public = fsspec.filesystem("https")  # public API for download
@@ -239,7 +235,6 @@
     return at
 
 
-<<<<<<< HEAD
 def to_atoms(positions: np.ndarray, atomic_nums: np.ndarray):
     """
     Converts numpy arrays to ase atoms object
@@ -249,10 +244,6 @@
         atomic_nums (np.ndarray): atomic numbers of atoms
     """
     return Atoms(positions=positions, numbers=atomic_nums)
-=======
-def to_atoms(pos, atom_species):
-    return Atoms(positions=pos, numbers=atom_species)
->>>>>>> 95749743
 
 
 def print_h5_tree(val, pre=""):
@@ -282,11 +273,7 @@
     energy_target_names: List[str],
     force_target_names: Optional[List[str]] = None,
 ) -> Dict[str, np.ndarray]:
-<<<<<<< HEAD
-    x = np.array([atom_table.GetAtomicNumber(s) for s in df["symbols"][i]])
-=======
     x = np.array([ATOM_TABLE.GetAtomicNumber(s) for s in df["symbols"][i]])
->>>>>>> 95749743
     xs = np.stack((x, np.zeros_like(x)), axis=-1)
     positions = df["geometry"][i].reshape((-1, 3))
     energies = np.array([df[k][i] for k in energy_target_names])
