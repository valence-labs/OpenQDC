--- conflicted
+++ resolved
@@ -46,18 +46,9 @@
     assert stats is not None
 
 
-<<<<<<< HEAD
-def test_isolated_atom_factory():
-    res = IsolatedAtomEnergyFactory.get("mp2/cc-pvdz")
-    assert len(res) == len(ISOLATED_ATOM_ENERGIES["mp2"]["cc-pvdz"])
-    res = IsolatedAtomEnergyFactory.get("PM6")
-    assert len(res) == len(ISOLATED_ATOM_ENERGIES["pm6"])
-    assert isinstance(res[("H", 0)], float)
-=======
 # def test_is_at_factory():
 #     res = IsolatedAtomEnergyFactory.get("mp2/cc-pvdz")
 #     assert len(res) == len(ISOLATED_ATOM_ENERGIES["mp2"]["cc-pvdz"])
 #     res = IsolatedAtomEnergyFactory.get("PM6")
 #     assert len(res) == len(ISOLATED_ATOM_ENERGIES["pm6"])
-#     assert isinstance(res[("H", 0)], float)
->>>>>>> 95749743
+#     assert isinstance(res[("H", 0)], float)