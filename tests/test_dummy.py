"""Path hack to make tests work."""

<<<<<<< HEAD
import pytest

from openqdc.datasets.interaction.dummy import DummyInteraction  # noqa: E402
=======
import numpy as np
import pytest

>>>>>>> ac299a5c
from openqdc.datasets.potential.dummy import Dummy  # noqa: E402
from openqdc.utils.package_utils import has_package

if has_package("torch"):
    import torch

if has_package("jax"):
    import jax

format_to_type = {
    "numpy": np.ndarray,
    "torch": torch.Tensor if has_package("torch") else None,
    "jax": jax.numpy.ndarray if has_package("jax") else None,
}


@pytest.fixture
def dummy():
    return Dummy()


@pytest.fixture
def dummy_interaction():
    return DummyInteraction()


@pytest.mark.parametrize("cls", ["dummy", "dummy_interaction"])
def test_basic(cls, request):
    # init
    ds = request.getfixturevalue(cls)

    # len
    assert len(ds) == 9999

    # __getitem__
    assert ds[0]


@pytest.mark.parametrize("cls", ["dummy", "dummy_interaction"])
@pytest.mark.parametrize(
    "normalization",
    [
        "formation",
        "total",
        # "residual_regression",
        # "per_atom_formation",
        # "per_atom_residual_regression"
    ],
)
def test_stats(cls, normalization, request):
    ds = request.getfixturevalue(cls)

    stats = ds.get_statistics(normalization=normalization)
    assert stats is not None


# def test_is_at_factory():
#     res = IsolatedAtomEnergyFactory.get("mp2/cc-pvdz")
#     assert len(res) == len(ISOLATED_ATOM_ENERGIES["mp2"]["cc-pvdz"])
#     res = IsolatedAtomEnergyFactory.get("PM6")
#     assert len(res) == len(ISOLATED_ATOM_ENERGIES["pm6"])
#     assert isinstance(res[("H", 0)], float)


@pytest.mark.parametrize("format", ["numpy", "torch", "jax"])
def test_array_format(format):
    if not has_package(format):
        pytest.skip(f"{format} is not installed, skipping test")

    ds = Dummy(array_format=format)

    keys = [
        "positions",
        "atomic_numbers",
        "charges",
        "energies",
        "forces",
        "e0",
        "formation_energies",
        "per_atom_formation_energies",
    ]

    data = ds[0]
    for key in keys:
        assert isinstance(data[key], format_to_type[format])


def test_transform():
    def custom_fn(bunch):
        # create new name
        bunch.new_key = bunch.name + bunch.subset
        return bunch

    ds = Dummy(transform=custom_fn)

    data = ds[0]

    assert "new_key" in data
    assert data["new_key"] == data["name"] + data["subset"]<|MERGE_RESOLUTION|>--- conflicted
+++ resolved
@@ -1,14 +1,8 @@
 """Path hack to make tests work."""
 
-<<<<<<< HEAD
-import pytest
-
-from openqdc.datasets.interaction.dummy import DummyInteraction  # noqa: E402
-=======
 import numpy as np
 import pytest
 
->>>>>>> ac299a5c
 from openqdc.datasets.potential.dummy import Dummy  # noqa: E402
 from openqdc.utils.package_utils import has_package
 
@@ -26,51 +20,14 @@
 
 
 @pytest.fixture
-def dummy():
+def ds():
     return Dummy()
 
 
-@pytest.fixture
-def dummy_interaction():
-    return DummyInteraction()
-
-
-@pytest.mark.parametrize("cls", ["dummy", "dummy_interaction"])
-def test_basic(cls, request):
-    # init
-    ds = request.getfixturevalue(cls)
-
-    # len
+def test_dummy(ds):
+    assert ds is not None
     assert len(ds) == 9999
-
-    # __getitem__
-    assert ds[0]
-
-
-@pytest.mark.parametrize("cls", ["dummy", "dummy_interaction"])
-@pytest.mark.parametrize(
-    "normalization",
-    [
-        "formation",
-        "total",
-        # "residual_regression",
-        # "per_atom_formation",
-        # "per_atom_residual_regression"
-    ],
-)
-def test_stats(cls, normalization, request):
-    ds = request.getfixturevalue(cls)
-
-    stats = ds.get_statistics(normalization=normalization)
-    assert stats is not None
-
-
-# def test_is_at_factory():
-#     res = IsolatedAtomEnergyFactory.get("mp2/cc-pvdz")
-#     assert len(res) == len(ISOLATED_ATOM_ENERGIES["mp2"]["cc-pvdz"])
-#     res = IsolatedAtomEnergyFactory.get("PM6")
-#     assert len(res) == len(ISOLATED_ATOM_ENERGIES["pm6"])
-#     assert isinstance(res[("H", 0)], float)
+    assert ds[100]
 
 
 @pytest.mark.parametrize("format", ["numpy", "torch", "jax"])
