--- conflicted
+++ resolved
@@ -30,13 +30,9 @@
 only remove the atom energy contribution from the potential energy.
 
 
-<<<<<<< HEAD
-### Regression Normalization
-=======
 ### Regression Normalization
 
 `e0` energies are calculated for each atom in the dataset from fitting a regression model to the potential energy.
 The `e0` energies are then subtracted from the potential energy to obtain the atomization energy. This normalization
 provides uncertainty estimation for the computed values and remove part of the interatomic energy contribution from the potential energy.
-The resulting formation energy is centered at 0.
->>>>>>> 44fcf163
+The resulting formation energy is centered at 0.